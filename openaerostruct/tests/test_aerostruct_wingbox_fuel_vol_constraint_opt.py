--- conflicted
+++ resolved
@@ -1,262 +1,256 @@
-from __future__ import division, print_function
-from openmdao.utils.assert_utils import assert_rel_error
-import unittest
-import numpy as np
-
-from openaerostruct.geometry.utils import generate_mesh
-from openaerostruct.geometry.geometry_group import Geometry
-
-from openaerostruct.integration.aerostruct_groups import Aerostruct, AerostructPoint
-
-from openmdao.api import IndepVarComp, Problem, Group, NewtonSolver, ScipyIterativeSolver, LinearBlockGS, NonlinearBlockGS, DirectSolver, LinearBlockGS, PetscKSP, ScipyOptimizeDriver
-from openaerostruct.structures.wingbox_fuel_vol_delta import WingboxFuelVolDelta
-try:
-    from openaerostruct.fortran import OAS_API
-    fortran_flag = True
-    data_type = float
-except:
-    fortran_flag = False
-    data_type = complex
-
-# Provide coordinates for a portion of an airfoil for the wingbox cross-section as an nparray with dtype=complex (to work with the complex-step approximation for derivatives).
-# These should be for an airfoil with the chord scaled to 1.
-# We use the 10% to 60% portion of the NASA SC2-0612 airfoil for this case
-# We use the coordinates available from airfoiltools.com. Using such a large number of coordinates is not necessary.
-# The first and last x-coordinates of the upper and lower skins must be the same
-
-upper_x = np.array([0.1, 0.11, 0.12, 0.13, 0.14, 0.15, 0.16, 0.17, 0.18, 0.19, 0.2, 0.21, 0.22, 0.23, 0.24, 0.25, 0.26, 0.27, 0.28, 0.29, 0.3, 0.31, 0.32, 0.33, 0.34, 0.35, 0.36, 0.37, 0.38, 0.39, 0.4, 0.41, 0.42, 0.43, 0.44, 0.45, 0.46, 0.47, 0.48, 0.49, 0.5, 0.51, 0.52, 0.53, 0.54, 0.55, 0.56, 0.57, 0.58, 0.59, 0.6], dtype = 'complex128')
-lower_x = np.array([0.1, 0.11, 0.12, 0.13, 0.14, 0.15, 0.16, 0.17, 0.18, 0.19, 0.2, 0.21, 0.22, 0.23, 0.24, 0.25, 0.26, 0.27, 0.28, 0.29, 0.3, 0.31, 0.32, 0.33, 0.34, 0.35, 0.36, 0.37, 0.38, 0.39, 0.4, 0.41, 0.42, 0.43, 0.44, 0.45, 0.46, 0.47, 0.48, 0.49, 0.5, 0.51, 0.52, 0.53, 0.54, 0.55, 0.56, 0.57, 0.58, 0.59, 0.6], dtype = 'complex128')
-upper_y = np.array([ 0.0447,  0.046,  0.0472,  0.0484,  0.0495,  0.0505,  0.0514,  0.0523,  0.0531,  0.0538, 0.0545,  0.0551,  0.0557, 0.0563,  0.0568, 0.0573,  0.0577,  0.0581,  0.0585,  0.0588,  0.0591,  0.0593,  0.0595,  0.0597,  0.0599,  0.06,    0.0601,  0.0602,  0.0602,  0.0602,  0.0602,  0.0602,  0.0601,  0.06,    0.0599,  0.0598,  0.0596,  0.0594,  0.0592,  0.0589,  0.0586,  0.0583,  0.058,   0.0576,  0.0572,  0.0568,  0.0563,  0.0558,  0.0553,  0.0547,  0.0541], dtype = 'complex128')
-lower_y = np.array([-0.0447, -0.046, -0.0473, -0.0485, -0.0496, -0.0506, -0.0515, -0.0524, -0.0532, -0.054, -0.0547, -0.0554, -0.056, -0.0565, -0.057, -0.0575, -0.0579, -0.0583, -0.0586, -0.0589, -0.0592, -0.0594, -0.0595, -0.0596, -0.0597, -0.0598, -0.0598, -0.0598, -0.0598, -0.0597, -0.0596, -0.0594, -0.0592, -0.0589, -0.0586, -0.0582, -0.0578, -0.0573, -0.0567, -0.0561, -0.0554, -0.0546, -0.0538, -0.0529, -0.0519, -0.0509, -0.0497, -0.0485, -0.0472, -0.0458, -0.0444], dtype = 'complex128')
-
-@unittest.skipUnless(fortran_flag, "Fortran is required.")
-class Test(unittest.TestCase):
-
-    def test(self):
-        """
-        This is an opt problem that tests the fuel volume constraint with the wingbox model
-        """
-
-        # Create a dictionary to store options about the surface
-        mesh_dict = {'num_y' : 7,
-                     'num_x' : 2,
-                     'wing_type' : 'CRM',
-                     'symmetry' : True,
-                     'num_twist_cp' : 6,
-                     'chord_cos_spacing' : 0,
-                     'span_cos_spacing' : 0,
-                     }
-
-        mesh, twist_cp = generate_mesh(mesh_dict)
-
-        surf_dict = {
-                    # Wing definition
-                    'name' : 'wing',        # name of the surface
-                    'type' : 'aerostruct',
-                    'symmetry' : True,     # if true, model one half of wing
-                                            # reflected across the plane y = 0
-                    'S_ref_type' : 'wetted', # how we compute the wing area,
-                                             # can be 'wetted' or 'projected'
-                    'fem_model_type' : 'wingbox',
-
-                    'spar_thickness_cp' : np.array([0.004, 0.005, 0.005, 0.008, 0.008, 0.01]), # [m]
-                    'skin_thickness_cp' : np.array([0.005, 0.01, 0.015, 0.020, 0.025, 0.026]),
-                    'twist_cp' : np.array([4., 5., 8., 8., 8., 9.]),
-                    'mesh' : mesh,
-                    'num_x' : mesh.shape[0],
-                    'num_y' : mesh.shape[1],
-
-                    'data_x_upper' : upper_x,
-                    'data_x_lower' : lower_x,
-                    'data_y_upper' : upper_y,
-                    'data_y_lower' : lower_y,
-                    'strength_factor_for_upper_skin' : 1.,
-
-                    # Aerodynamic performance of the lifting surface at
-                    # an angle of attack of 0 (alpha=0).
-                    # These CL0 and CD0 values are added to the CL and CD
-                    # obtained from aerodynamic analysis of the surface to get
-                    # the total CL and CD.
-                    # These CL0 and CD0 values do not vary wrt alpha.
-                    'CL0' : 0.0,            # CL of the surface at alpha=0
-                    'CD0' : 0.0078,            # CD of the surface at alpha=0
-
-                    # Airfoil properties for viscous drag calculation
-                    'k_lam' : 0.05,         # percentage of chord with laminar
-                                            # flow, used for viscous drag
-                    't_over_c_cp' : np.array([0.08, 0.08, 0.08, 0.10, 0.10, 0.08]),
-                    'original_wingbox_airfoil_t_over_c' : 0.12,
-                    'c_max_t' : .38,       # chordwise location of maximum thickness
-                    'with_viscous' : True,
-                    'with_wave' : False,     # if true, compute wave drag
-
-                    # Structural values are based on aluminum 7075
-                    'E' : 73.1e9,              # [Pa] Young's modulus
-                    'G' : (73.1e9/2/1.33),     # [Pa] shear modulus (calculated using E and the Poisson's ratio here)
-                    'yield' : (420.e6 / 1.5),  # [Pa] allowable yield stress
-                    'mrho' : 2.78e3,           # [kg/m^3] material density
-                    'strength_factor_for_upper_skin' : 1.0, # the yield stress is multiplied by this factor for the upper skin
-                    # 'fem_origin' : 0.35,    # normalized chordwise location of the spar
-                    'wing_weight_ratio' : 1.25,
-                    'struct_weight_relief' : True,
-                    # Constraints
-                    'exact_failure_constraint' : False, # if false, use KS function
-                    'fuel_density' : 803.,
-                    'Wf_reserve' :15000.,
-                    }
-
-        surfaces = [surf_dict]
-
-        # Create the problem and assign the model group
-        prob = Problem()
-
-        # Add problem information as an independent variables component
-        indep_var_comp = IndepVarComp()
-        indep_var_comp.add_output('v', val=.85 * 295.07, units='m/s')
-        indep_var_comp.add_output('alpha', val=0., units='deg')
-        indep_var_comp.add_output('M', val=0.85)
-        indep_var_comp.add_output('re', val=0.348*295.07*.85*1./(1.43*1e-5), units='1/m')
-        indep_var_comp.add_output('rho', val=0.348, units='kg/m**3')
-        indep_var_comp.add_output('CT', val=0.53/3600, units='1/s')
-        indep_var_comp.add_output('R', val=14.307e6, units='m')
-        indep_var_comp.add_output('W0', val=(143000 - 2.5*11600 + 34000) + 15000,  units='kg')
-        indep_var_comp.add_output('a', val=295.07, units='m/s')
-        indep_var_comp.add_output('load_factor', val=1.)
-        indep_var_comp.add_output('empty_cg', val=np.zeros((3)), units='m')
-
-        prob.model.add_subsystem('prob_vars',
-             indep_var_comp,
-             promotes=['*'])
-
-        # Loop over each surface in the surfaces list
-        for surface in surfaces:
-
-            # Get the surface name and create a group to contain components
-            # only for this surface
-            name = surface['name']
-
-            aerostruct_group = Aerostruct(surface=surface)
-
-            # Add tmp_group to the problem with the name of the surface.
-            prob.model.add_subsystem(name, aerostruct_group)
-
-        # Loop through and add a certain number of aero points
-        for i in range(1):
-
-            point_name = 'AS_point_{}'.format(i)
-            # Connect the parameters within the model for each aero point
-
-            # Create the aero point group and add it to the model
-            AS_point = AerostructPoint(surfaces=surfaces)
-
-            prob.model.add_subsystem(point_name, AS_point)
-
-            # Connect flow properties to the analysis point
-            prob.model.connect('v', point_name + '.v')
-            prob.model.connect('alpha', point_name + '.alpha')
-            prob.model.connect('M', point_name + '.M')
-            prob.model.connect('re', point_name + '.re')
-            prob.model.connect('rho', point_name + '.rho')
-            prob.model.connect('CT', point_name + '.CT')
-            prob.model.connect('R', point_name + '.R')
-            prob.model.connect('W0', point_name + '.W0')
-            prob.model.connect('a', point_name + '.a')
-            prob.model.connect('empty_cg', point_name + '.empty_cg')
-            prob.model.connect('load_factor', point_name + '.load_factor')
-
-            for surface in surfaces:
-
-                prob.model.connect('load_factor', name + '.load_factor')
-
-                com_name = point_name + '.' + name + '_perf.'
-                prob.model.connect(name + '.K', point_name + '.coupled.' + name + '.K')
-
-                # Connect aerodyamic mesh to coupled group mesh
-                prob.model.connect(name + '.mesh', point_name + '.coupled.' + name + '.mesh')
-                prob.model.connect(name + '.element_weights', point_name + '.coupled.' + name + '.element_weights')
-                prob.model.connect(name + '.nodes', point_name + '.coupled.' + name + '.nodes')
-
-                # Connect performance calculation variables
-                prob.model.connect(name + '.nodes', com_name + 'nodes')
-                prob.model.connect(name + '.cg_location', point_name + '.' + 'total_perf.' + name + '_cg_location')
-                prob.model.connect(name + '.structural_weight', point_name + '.' + 'total_perf.' + name + '_structural_weight')
-
-                # Connect wingbox properties to von Mises stress calcs
-                prob.model.connect(name + '.Qz', com_name + 'Qz')
-                prob.model.connect(name + '.Iz', com_name + 'Iz')
-                prob.model.connect(name + '.J', com_name + 'J')
-                prob.model.connect(name + '.A_enc', com_name + 'A_enc')
-                prob.model.connect(name + '.htop', com_name + 'htop')
-                prob.model.connect(name + '.hbottom', com_name + 'hbottom')
-                prob.model.connect(name + '.hfront', com_name + 'hfront')
-                prob.model.connect(name + '.hrear', com_name + 'hrear')
-
-                prob.model.connect(name + '.spar_thickness', com_name + 'spar_thickness')
-                prob.model.connect(name + '.skin_thickness', com_name + 'skin_thickness')
-                prob.model.connect(name + '.t_over_c', com_name + 't_over_c')
-
-            #=======================================================================================
-            # Here we add the fuel volume constraint componenet to the model
-            #=======================================================================================
-            prob.model.add_subsystem('fuel_vol_delta', WingboxFuelVolDelta(surface=surface))
-            prob.model.connect('AS_point_0.fuelburn', 'fuel_vol_delta.fuelburn')
-            prob.model.connect('wing.nodes', 'fuel_vol_delta.nodes')
-            prob.model.connect('wing.A_int', 'fuel_vol_delta.A_int')
-            #=======================================================================================
-            #=======================================================================================
-
-        from openmdao.api import ScipyOptimizeDriver
-        prob.driver = ScipyOptimizeDriver()
-        prob.driver.options['tol'] = 1e-9
-
-        # from openmdao.api import pyOptSparseDriver
-        # prob.driver = pyOptSparseDriver()
-        # # prob.driver.add_recorder(SqliteRecorder("cases.sql"))
-        # prob.driver.options['optimizer'] = "SNOPT"
-        # prob.driver.opt_settings['Major optimality tolerance'] = 1e-6
-        # prob.driver.opt_settings['Major feasibility tolerance'] = 1e-8
-        # prob.driver.opt_settings['Major iterations limit'] = 200
-
-        prob.model.add_objective('AS_point_0.fuelburn', scaler=1e-5)
-
-        prob.model.add_design_var('wing.twist_cp', lower=-15., upper=15., scaler=0.1)
-        prob.model.add_design_var('wing.spar_thickness_cp', lower=0.003, upper=0.1, scaler=1e2)
-        prob.model.add_design_var('wing.skin_thickness_cp', lower=0.003, upper=0.1, scaler=1e2)
-        prob.model.add_design_var('wing.geometry.t_over_c_cp', lower=0.07, upper=0.2, scaler=10.)
-
-        prob.model.add_constraint('AS_point_0.total_perf.CL', equals=0.5)
-        prob.model.add_constraint('AS_point_0.wing_perf.failure', upper=0.)
-
-        #=======================================================================================
-        # Here we add the fuel volume constraint
-        #=======================================================================================
-        prob.model.add_constraint('fuel_vol_delta.fuel_vol_delta', lower=0.)
-        #=======================================================================================
-        #=======================================================================================
-
-        # Set up the problem
-        prob.setup()
-
-        # from openmdao.api import view_model
-        # view_model(prob)
-
-        prob.run_driver()
-
-        # prob.check_partials(form='central', compact_print=True)
-
-        # print(prob['AS_point_0.fuelburn'][0])
-        # print(prob['wing.structural_weight'][0]/1.25)
-
-<<<<<<< HEAD
-        assert_rel_error(self, prob['AS_point_0.fuelburn'][0], 83622.1345013, 2e-5)
-        assert_rel_error(self, prob['wing.structural_weight'][0]/1.25, 135056.487646, 2e-5)
-        assert_rel_error(self, prob['fuel_vol_delta.fuel_vol_delta'][0], 39.65663379, 2e-5)
-=======
-        assert_rel_error(self, prob['AS_point_0.fuelburn'][0], 83622.1345013, 1e-5)
-        assert_rel_error(self, prob['wing.structural_weight'][0]/1.25, 135056.487646, 1e-5)
-        assert_rel_error(self, prob['fuel_vol_delta.fuel_vol_delta'][0], 39.65663379, 1e-4)
->>>>>>> 2c8b0cdd
-
-
-if __name__ == '__main__':
+from __future__ import division, print_function
+from openmdao.utils.assert_utils import assert_rel_error
+import unittest
+import numpy as np
+
+from openaerostruct.geometry.utils import generate_mesh
+from openaerostruct.geometry.geometry_group import Geometry
+
+from openaerostruct.integration.aerostruct_groups import Aerostruct, AerostructPoint
+
+from openmdao.api import IndepVarComp, Problem, Group, NewtonSolver, ScipyIterativeSolver, LinearBlockGS, NonlinearBlockGS, DirectSolver, LinearBlockGS, PetscKSP, ScipyOptimizeDriver
+from openaerostruct.structures.wingbox_fuel_vol_delta import WingboxFuelVolDelta
+try:
+    from openaerostruct.fortran import OAS_API
+    fortran_flag = True
+    data_type = float
+except:
+    fortran_flag = False
+    data_type = complex
+
+# Provide coordinates for a portion of an airfoil for the wingbox cross-section as an nparray with dtype=complex (to work with the complex-step approximation for derivatives).
+# These should be for an airfoil with the chord scaled to 1.
+# We use the 10% to 60% portion of the NASA SC2-0612 airfoil for this case
+# We use the coordinates available from airfoiltools.com. Using such a large number of coordinates is not necessary.
+# The first and last x-coordinates of the upper and lower skins must be the same
+
+upper_x = np.array([0.1, 0.11, 0.12, 0.13, 0.14, 0.15, 0.16, 0.17, 0.18, 0.19, 0.2, 0.21, 0.22, 0.23, 0.24, 0.25, 0.26, 0.27, 0.28, 0.29, 0.3, 0.31, 0.32, 0.33, 0.34, 0.35, 0.36, 0.37, 0.38, 0.39, 0.4, 0.41, 0.42, 0.43, 0.44, 0.45, 0.46, 0.47, 0.48, 0.49, 0.5, 0.51, 0.52, 0.53, 0.54, 0.55, 0.56, 0.57, 0.58, 0.59, 0.6], dtype = 'complex128')
+lower_x = np.array([0.1, 0.11, 0.12, 0.13, 0.14, 0.15, 0.16, 0.17, 0.18, 0.19, 0.2, 0.21, 0.22, 0.23, 0.24, 0.25, 0.26, 0.27, 0.28, 0.29, 0.3, 0.31, 0.32, 0.33, 0.34, 0.35, 0.36, 0.37, 0.38, 0.39, 0.4, 0.41, 0.42, 0.43, 0.44, 0.45, 0.46, 0.47, 0.48, 0.49, 0.5, 0.51, 0.52, 0.53, 0.54, 0.55, 0.56, 0.57, 0.58, 0.59, 0.6], dtype = 'complex128')
+upper_y = np.array([ 0.0447,  0.046,  0.0472,  0.0484,  0.0495,  0.0505,  0.0514,  0.0523,  0.0531,  0.0538, 0.0545,  0.0551,  0.0557, 0.0563,  0.0568, 0.0573,  0.0577,  0.0581,  0.0585,  0.0588,  0.0591,  0.0593,  0.0595,  0.0597,  0.0599,  0.06,    0.0601,  0.0602,  0.0602,  0.0602,  0.0602,  0.0602,  0.0601,  0.06,    0.0599,  0.0598,  0.0596,  0.0594,  0.0592,  0.0589,  0.0586,  0.0583,  0.058,   0.0576,  0.0572,  0.0568,  0.0563,  0.0558,  0.0553,  0.0547,  0.0541], dtype = 'complex128')
+lower_y = np.array([-0.0447, -0.046, -0.0473, -0.0485, -0.0496, -0.0506, -0.0515, -0.0524, -0.0532, -0.054, -0.0547, -0.0554, -0.056, -0.0565, -0.057, -0.0575, -0.0579, -0.0583, -0.0586, -0.0589, -0.0592, -0.0594, -0.0595, -0.0596, -0.0597, -0.0598, -0.0598, -0.0598, -0.0598, -0.0597, -0.0596, -0.0594, -0.0592, -0.0589, -0.0586, -0.0582, -0.0578, -0.0573, -0.0567, -0.0561, -0.0554, -0.0546, -0.0538, -0.0529, -0.0519, -0.0509, -0.0497, -0.0485, -0.0472, -0.0458, -0.0444], dtype = 'complex128')
+
+@unittest.skipUnless(fortran_flag, "Fortran is required.")
+class Test(unittest.TestCase):
+
+    def test(self):
+        """
+        This is an opt problem that tests the fuel volume constraint with the wingbox model
+        """
+
+        # Create a dictionary to store options about the surface
+        mesh_dict = {'num_y' : 7,
+                     'num_x' : 2,
+                     'wing_type' : 'CRM',
+                     'symmetry' : True,
+                     'num_twist_cp' : 6,
+                     'chord_cos_spacing' : 0,
+                     'span_cos_spacing' : 0,
+                     }
+
+        mesh, twist_cp = generate_mesh(mesh_dict)
+
+        surf_dict = {
+                    # Wing definition
+                    'name' : 'wing',        # name of the surface
+                    'type' : 'aerostruct',
+                    'symmetry' : True,     # if true, model one half of wing
+                                            # reflected across the plane y = 0
+                    'S_ref_type' : 'wetted', # how we compute the wing area,
+                                             # can be 'wetted' or 'projected'
+                    'fem_model_type' : 'wingbox',
+
+                    'spar_thickness_cp' : np.array([0.004, 0.005, 0.005, 0.008, 0.008, 0.01]), # [m]
+                    'skin_thickness_cp' : np.array([0.005, 0.01, 0.015, 0.020, 0.025, 0.026]),
+                    'twist_cp' : np.array([4., 5., 8., 8., 8., 9.]),
+                    'mesh' : mesh,
+                    'num_x' : mesh.shape[0],
+                    'num_y' : mesh.shape[1],
+
+                    'data_x_upper' : upper_x,
+                    'data_x_lower' : lower_x,
+                    'data_y_upper' : upper_y,
+                    'data_y_lower' : lower_y,
+                    'strength_factor_for_upper_skin' : 1.,
+
+                    # Aerodynamic performance of the lifting surface at
+                    # an angle of attack of 0 (alpha=0).
+                    # These CL0 and CD0 values are added to the CL and CD
+                    # obtained from aerodynamic analysis of the surface to get
+                    # the total CL and CD.
+                    # These CL0 and CD0 values do not vary wrt alpha.
+                    'CL0' : 0.0,            # CL of the surface at alpha=0
+                    'CD0' : 0.0078,            # CD of the surface at alpha=0
+
+                    # Airfoil properties for viscous drag calculation
+                    'k_lam' : 0.05,         # percentage of chord with laminar
+                                            # flow, used for viscous drag
+                    't_over_c_cp' : np.array([0.08, 0.08, 0.08, 0.10, 0.10, 0.08]),
+                    'original_wingbox_airfoil_t_over_c' : 0.12,
+                    'c_max_t' : .38,       # chordwise location of maximum thickness
+                    'with_viscous' : True,
+                    'with_wave' : False,     # if true, compute wave drag
+
+                    # Structural values are based on aluminum 7075
+                    'E' : 73.1e9,              # [Pa] Young's modulus
+                    'G' : (73.1e9/2/1.33),     # [Pa] shear modulus (calculated using E and the Poisson's ratio here)
+                    'yield' : (420.e6 / 1.5),  # [Pa] allowable yield stress
+                    'mrho' : 2.78e3,           # [kg/m^3] material density
+                    'strength_factor_for_upper_skin' : 1.0, # the yield stress is multiplied by this factor for the upper skin
+                    # 'fem_origin' : 0.35,    # normalized chordwise location of the spar
+                    'wing_weight_ratio' : 1.25,
+                    'struct_weight_relief' : True,
+                    # Constraints
+                    'exact_failure_constraint' : False, # if false, use KS function
+                    'fuel_density' : 803.,
+                    'Wf_reserve' :15000.,
+                    }
+
+        surfaces = [surf_dict]
+
+        # Create the problem and assign the model group
+        prob = Problem()
+
+        # Add problem information as an independent variables component
+        indep_var_comp = IndepVarComp()
+        indep_var_comp.add_output('v', val=.85 * 295.07, units='m/s')
+        indep_var_comp.add_output('alpha', val=0., units='deg')
+        indep_var_comp.add_output('M', val=0.85)
+        indep_var_comp.add_output('re', val=0.348*295.07*.85*1./(1.43*1e-5), units='1/m')
+        indep_var_comp.add_output('rho', val=0.348, units='kg/m**3')
+        indep_var_comp.add_output('CT', val=0.53/3600, units='1/s')
+        indep_var_comp.add_output('R', val=14.307e6, units='m')
+        indep_var_comp.add_output('W0', val=(143000 - 2.5*11600 + 34000) + 15000,  units='kg')
+        indep_var_comp.add_output('a', val=295.07, units='m/s')
+        indep_var_comp.add_output('load_factor', val=1.)
+        indep_var_comp.add_output('empty_cg', val=np.zeros((3)), units='m')
+
+        prob.model.add_subsystem('prob_vars',
+             indep_var_comp,
+             promotes=['*'])
+
+        # Loop over each surface in the surfaces list
+        for surface in surfaces:
+
+            # Get the surface name and create a group to contain components
+            # only for this surface
+            name = surface['name']
+
+            aerostruct_group = Aerostruct(surface=surface)
+
+            # Add tmp_group to the problem with the name of the surface.
+            prob.model.add_subsystem(name, aerostruct_group)
+
+        # Loop through and add a certain number of aero points
+        for i in range(1):
+
+            point_name = 'AS_point_{}'.format(i)
+            # Connect the parameters within the model for each aero point
+
+            # Create the aero point group and add it to the model
+            AS_point = AerostructPoint(surfaces=surfaces)
+
+            prob.model.add_subsystem(point_name, AS_point)
+
+            # Connect flow properties to the analysis point
+            prob.model.connect('v', point_name + '.v')
+            prob.model.connect('alpha', point_name + '.alpha')
+            prob.model.connect('M', point_name + '.M')
+            prob.model.connect('re', point_name + '.re')
+            prob.model.connect('rho', point_name + '.rho')
+            prob.model.connect('CT', point_name + '.CT')
+            prob.model.connect('R', point_name + '.R')
+            prob.model.connect('W0', point_name + '.W0')
+            prob.model.connect('a', point_name + '.a')
+            prob.model.connect('empty_cg', point_name + '.empty_cg')
+            prob.model.connect('load_factor', point_name + '.load_factor')
+
+            for surface in surfaces:
+
+                prob.model.connect('load_factor', name + '.load_factor')
+
+                com_name = point_name + '.' + name + '_perf.'
+                prob.model.connect(name + '.K', point_name + '.coupled.' + name + '.K')
+
+                # Connect aerodyamic mesh to coupled group mesh
+                prob.model.connect(name + '.mesh', point_name + '.coupled.' + name + '.mesh')
+                prob.model.connect(name + '.element_weights', point_name + '.coupled.' + name + '.element_weights')
+                prob.model.connect(name + '.nodes', point_name + '.coupled.' + name + '.nodes')
+
+                # Connect performance calculation variables
+                prob.model.connect(name + '.nodes', com_name + 'nodes')
+                prob.model.connect(name + '.cg_location', point_name + '.' + 'total_perf.' + name + '_cg_location')
+                prob.model.connect(name + '.structural_weight', point_name + '.' + 'total_perf.' + name + '_structural_weight')
+
+                # Connect wingbox properties to von Mises stress calcs
+                prob.model.connect(name + '.Qz', com_name + 'Qz')
+                prob.model.connect(name + '.Iz', com_name + 'Iz')
+                prob.model.connect(name + '.J', com_name + 'J')
+                prob.model.connect(name + '.A_enc', com_name + 'A_enc')
+                prob.model.connect(name + '.htop', com_name + 'htop')
+                prob.model.connect(name + '.hbottom', com_name + 'hbottom')
+                prob.model.connect(name + '.hfront', com_name + 'hfront')
+                prob.model.connect(name + '.hrear', com_name + 'hrear')
+
+                prob.model.connect(name + '.spar_thickness', com_name + 'spar_thickness')
+                prob.model.connect(name + '.skin_thickness', com_name + 'skin_thickness')
+                prob.model.connect(name + '.t_over_c', com_name + 't_over_c')
+
+            #=======================================================================================
+            # Here we add the fuel volume constraint componenet to the model
+            #=======================================================================================
+            prob.model.add_subsystem('fuel_vol_delta', WingboxFuelVolDelta(surface=surface))
+            prob.model.connect('AS_point_0.fuelburn', 'fuel_vol_delta.fuelburn')
+            prob.model.connect('wing.nodes', 'fuel_vol_delta.nodes')
+            prob.model.connect('wing.A_int', 'fuel_vol_delta.A_int')
+            #=======================================================================================
+            #=======================================================================================
+
+        from openmdao.api import ScipyOptimizeDriver
+        prob.driver = ScipyOptimizeDriver()
+        prob.driver.options['tol'] = 1e-9
+
+        # from openmdao.api import pyOptSparseDriver
+        # prob.driver = pyOptSparseDriver()
+        # # prob.driver.add_recorder(SqliteRecorder("cases.sql"))
+        # prob.driver.options['optimizer'] = "SNOPT"
+        # prob.driver.opt_settings['Major optimality tolerance'] = 1e-6
+        # prob.driver.opt_settings['Major feasibility tolerance'] = 1e-8
+        # prob.driver.opt_settings['Major iterations limit'] = 200
+
+        prob.model.add_objective('AS_point_0.fuelburn', scaler=1e-5)
+
+        prob.model.add_design_var('wing.twist_cp', lower=-15., upper=15., scaler=0.1)
+        prob.model.add_design_var('wing.spar_thickness_cp', lower=0.003, upper=0.1, scaler=1e2)
+        prob.model.add_design_var('wing.skin_thickness_cp', lower=0.003, upper=0.1, scaler=1e2)
+        prob.model.add_design_var('wing.geometry.t_over_c_cp', lower=0.07, upper=0.2, scaler=10.)
+
+        prob.model.add_constraint('AS_point_0.total_perf.CL', equals=0.5)
+        prob.model.add_constraint('AS_point_0.wing_perf.failure', upper=0.)
+
+        #=======================================================================================
+        # Here we add the fuel volume constraint
+        #=======================================================================================
+        prob.model.add_constraint('fuel_vol_delta.fuel_vol_delta', lower=0.)
+        #=======================================================================================
+        #=======================================================================================
+
+        # Set up the problem
+        prob.setup()
+
+        # from openmdao.api import view_model
+        # view_model(prob)
+
+        prob.run_driver()
+
+        # prob.check_partials(form='central', compact_print=True)
+
+        # print(prob['AS_point_0.fuelburn'][0])
+        # print(prob['wing.structural_weight'][0]/1.25)
+
+        assert_rel_error(self, prob['AS_point_0.fuelburn'][0], 83622.1345013, 1e-5)
+        assert_rel_error(self, prob['wing.structural_weight'][0]/1.25, 135056.487646, 1e-5)
+        assert_rel_error(self, prob['fuel_vol_delta.fuel_vol_delta'][0], 39.65663379, 1e-4)
+
+
+if __name__ == '__main__':
     unittest.main()