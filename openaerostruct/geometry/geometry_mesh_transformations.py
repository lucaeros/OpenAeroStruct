""" A set of components that manipulate geometry mesh
    based on high-level design parameters. """

from re import S
import numpy as np
import jax.numpy as jnp
from jax import grad, jacfwd, jacrev, jit
from jax.config import config

config.update("jax_enable_x64", True)
import openmdao.api as om


def measure_angles(mesh):
    te = mesh[-1]
    le = mesh[0]
    quarter_chord = 0.25 * te + 0.75 * le
    dz_qc = quarter_chord[:-1, 2] - quarter_chord[1:, 2]
    dy_qc = quarter_chord[:-1, 1] - quarter_chord[1:, 1]
    theta_x = np.arctan(dz_qc / dy_qc) * 180 / np.pi
    # Prepend with 0 so that root is not rotated
    return theta_x


def measure_twist(mesh):
    xaxis = np.array([1, 0, 0])
    te = mesh[-1]
    le = mesh[0]
    quarter_chord = 0.25 * te + 0.75 * le
    dz_qc = quarter_chord[:-1, 2] - quarter_chord[1:, 2]
    dy_qc = quarter_chord[:-1, 1] - quarter_chord[1:, 1]
    theta_x = np.arctan(dz_qc / dy_qc)
    theta_x = np.append(theta_x, 0.0)
    phi_y = np.zeros(len(theta_x))
    for k in range(len(theta_x)):
        normal = np.array([0, np.cos(theta_x[k]), np.sin(theta_x[k])])
        LEq = mesh[0, k, :] - quarter_chord[k, :]
        LEq = LEq / np.linalg.norm(LEq)
        phi_y[k] = np.arcsin(np.dot(np.cross(LEq, xaxis), normal)) * 180 / np.pi
    return phi_y


def apply_angles(mesh, angles):
    mesh_shape = mesh.shape
    xsection = jnp.array([1, 0, 0])
    te = mesh[-1]
    le = mesh[0]
    s0 = mesh_shape[0]
    s1 = mesh_shape[1]
    quarter_chord = 0.25 * te + 0.75 * le
    vect = quarter_chord[:-1, :] - quarter_chord[1:, :]
    new_quarters = jnp.zeros(quarter_chord.shape)
    new_quarters = new_quarters.at[s1 - 1, :].set(quarter_chord[s1 - 1, :])
    new_mesh = jnp.zeros(mesh_shape)
    new_mesh = new_mesh.at[:, -1, :].set(mesh[:, -1, :])
    for j in reversed(range(s1 - 1)):
        norms = jnp.sqrt(vect.at[j, 1].get() ** 2 + vect.at[j, 2].get() ** 2)
        new_quarters = new_quarters.at[j, :].set(
            new_quarters[j + 1, :]
            + jnp.array(
                [
                    vect[j, 0],
                    norms * jnp.cos(angles[j] * np.pi / 180),
                    norms * jnp.sin(angles[j] * np.pi / 180),
                ]
            )
        )
        newvect = new_quarters[j, :] - new_quarters[j + 1, :]
        ysection = vect[j] / jnp.linalg.norm(vect[j])
        zsection = jnp.cross(ysection, xsection)
        newysection = newvect / jnp.linalg.norm(newvect)
        newzsection = jnp.cross(newysection, xsection)
        for i in range(s0):
            points = mesh[i, j, :] - quarter_chord[j, :]
            z = jnp.dot(points, zsection)
            new_mesh = new_mesh.at[i, j, :].set(new_quarters[j, :] + points[0] * xsection + z * newzsection)
    return new_mesh


class DiffTwist(om.ExplicitComponent):
    def initialize(self):
        """
        Declare options.
        """
        self.options.declare("N", desc="number of value for twist")

    def setup(self):
        N = self.options["N"]
        self.N = N
        self.add_input("dtwist_cp", val=np.zeros(N))
        self.add_output("twist_cp", val=np.zeros(N))
        self.declare_partials(of="twist_cp", wrt="dtwist_cp")

    def compute(self, inputs, outputs):
        outputs["twist_cp"][-1] = inputs["dtwist_cp"][-1]
        for k in range(1, self.N):
            outputs["twist_cp"][-1 - k] = inputs["dtwist_cp"][-k] + inputs["dtwist_cp"][-k - 1]

    def compute_partials(self, inputs, J):
        J["twist_cp", "dtwist_cp"][-1, -1] = 1
        for k in range(1, self.N):
            J["twist_cp", "dtwist_cp"][-1 - k, -k] = 1
            J["twist_cp", "dtwist_cp"][-1 - k, -k - 1] = 1


class Angles(om.ExplicitComponent):
    def initialize(self):
        """
        Declare options.
        """
        # self.options.declare("mesh")
        self.options.declare("mesh_shape", desc="mesh")
        self.options.declare("val", desc="Initial value for angles dihedral")

    def setup(self):
        mesh_shape = self.options["mesh_shape"]
        val = self.options["val"]
        self.add_input("in_mesh", val=np.zeros(mesh_shape), units="m")
        self.add_input("angles", val=val, units="deg")
        self.add_output("mesh", val=np.zeros(mesh_shape), units="m")
        self.declare_partials(of="mesh", wrt="in_mesh")
        self.declare_partials(of="mesh", wrt="angles")
        self.func = jit(apply_angles)
        self.J1 = jit(jacfwd(apply_angles, 0))
        self.J2 = jit(jacfwd(apply_angles, 1))

    def compute(self, inputs, outputs):
        in_mesh = jnp.array(inputs["in_mesh"])
        angles = jnp.array(inputs["angles"])
        mesh_shape = jnp.array(self.options["mesh_shape"])
        outputs["mesh"] = self.func(in_mesh, angles)

    def compute_partials(self, inputs, J):
        in_mesh = jnp.array(inputs["in_mesh"])
        angles = jnp.array(inputs["angles"])
        mesh_shape = jnp.array(self.options["mesh_shape"])
        p = np.prod(mesh_shape)
        J1 = self.J1(in_mesh, angles)
        J2 = self.J2(in_mesh, angles)
        J["mesh", "in_mesh"] = J1.reshape((p, p))
        J["mesh", "angles"] = J2.reshape((p, mesh_shape[1] - 1))


class Taper(om.ExplicitComponent):
    """
    OpenMDAO component that manipulates the mesh by altering the spanwise chord linearly to produce
    a tapered wing. Note that we apply taper around the reference axis line which is quarter of chord by default.

    Parameters
    ----------
    taper : float
        Taper ratio for the wing; 1 is untapered, 0 goes to a point at the tip.

    Returns
    -------
    mesh[nx, ny, 3] : numpy array
        Nodal mesh defining the tapered aerodynamic surface.
    """

    def initialize(self):
        """
        Declare options.
        """
        self.options.declare("val", desc="Initial value for the taper ratio.")
        self.options.declare("mesh", desc="Nodal mesh defining the initial aerodynamic surface.")
        self.options.declare(
            "symmetry", default=False, desc="Flag set to true if surface is reflected about y=0 plane."
        )
        self.options.declare(
            "ref_axis_pos",
            default=0.25,
            desc="Fraction of the chord that is use as the reference axis line",
        )

    def setup(self):
        mesh = self.options["mesh"]
        val = self.options["val"]
        self.ref_axis_pos = self.options["ref_axis_pos"]

        self.add_input("taper", val=val)

        self.add_output("mesh", val=mesh, units="m")

        self.declare_partials("*", "*")

    def compute(self, inputs, outputs):
        mesh = self.options["mesh"]
        symmetry = self.options["symmetry"]
        taper_ratio = inputs["taper"][0]

        # Get mesh parameters and the quarter-chord
        le = mesh[0]
        te = mesh[-1]
        num_x, num_y, _ = mesh.shape
        ref_axis = self.ref_axis_pos * te + (1 - self.ref_axis_pos) * le
        x = ref_axis[:, 1]
        span = x[-1] - x[0]

        # If symmetric, solve for the correct taper ratio, which is a linear
        # interpolation problem
        if symmetry:
            xp = np.array([-span, 0.0])
            fp = np.array([taper_ratio, 1.0])

        # Otherwise, we set up an interpolation problem for the entire wing, which
        # consists of two linear segments
        else:
            xp = np.array([-span / 2, 0.0, span / 2])
            fp = np.array([taper_ratio, 1.0, taper_ratio])

        taper = np.interp(x.real, xp.real, fp.real)

        # Modify the mesh based on the taper amount computed per spanwise section
        outputs["mesh"] = np.einsum("ijk,j->ijk", mesh - ref_axis, taper) + ref_axis

    def compute_partials(self, inputs, partials):
        mesh = self.options["mesh"]
        symmetry = self.options["symmetry"]
        taper_ratio = inputs["taper"][0]

        # Get mesh parameters and the quarter-chord
        le = mesh[0]
        te = mesh[-1]
        num_x, num_y, _ = mesh.shape
        ref_axis = self.ref_axis_pos * te + (1 - self.ref_axis_pos) * le
        x = ref_axis[:, 1]
        span = x[-1] - x[0]

        # If symmetric, solve for the correct taper ratio, which is a linear
        # interpolation problem
        if symmetry:
            xp = np.array([-span, 0.0])
            fp = np.array([taper_ratio, 1.0])

        # Otherwise, we set up an interpolation problem for the entire wing, which
        # consists of two linear segments
        else:
            xp = np.array([-span / 2, 0.0, span / 2])
            fp = np.array([taper_ratio, 1.0, taper_ratio])

        taper = np.interp(x, xp, fp)

        if taper_ratio == 1.0:
            dtaper = np.zeros(taper.shape)
        else:
            dtaper = (1.0 - taper) / (1.0 - taper_ratio)

        partials["mesh", "taper"] = np.einsum("ijk, j->ijk", mesh - ref_axis, dtaper)


class ScaleX(om.ExplicitComponent):
    """
    OpenMDAO component that manipulates the mesh by modifying the chords along the span of the
    wing by scaling only the x-coord.

    Parameters
    ----------
    mesh[nx, ny, 3] : numpy array
        Nodal mesh defining the initial aerodynamic surface.
    chord[ny] : numpy array
        Chord length for each panel edge.

    Returns
    -------
    mesh[nx, ny, 3] : numpy array
        Nodal mesh with the new chord lengths.
    """

    def initialize(self):
        """
        Declare options.
        """
        self.options.declare("val", desc="Initial value for chord lengths")
        self.options.declare("mesh_shape", desc="Tuple containing mesh shape (nx, ny).")
        self.options.declare(
<<<<<<< HEAD
            "chord_scaling_pos",
            default=0.25,
            desc="float which indicates the chord fraction where to do the chord scaling. 1. is trailing edge, 0. is leading edge",
=======
            "ref_axis_pos",
            default=0.25,
            desc="Fraction of the chord that is use as the reference axis line",
>>>>>>> 9188e538
        )

    def setup(self):
        mesh_shape = self.options["mesh_shape"]
        val = self.options["val"]
<<<<<<< HEAD
        self.chord_scaling_pos = self.options["chord_scaling_pos"]
=======
        self.ref_axis_pos = self.options["ref_axis_pos"]
>>>>>>> 9188e538
        self.add_input("chord", units="m", val=val)
        self.add_input("in_mesh", shape=mesh_shape, units="m")

        self.add_output("mesh", shape=mesh_shape, units="m")

        nx, ny, _ = mesh_shape
        nn = nx * ny * 3

        rows = np.arange(nn)
        col = np.tile(np.zeros(3), ny) + np.repeat(np.arange(ny), 3)
        cols = np.tile(col, nx)

        self.declare_partials("mesh", "chord", rows=rows, cols=cols)

        p_rows = np.arange(nn)
        te_rows = np.arange(((nx - 1) * ny * 3))
        le_rows = te_rows + ny * 3
        le_cols = np.tile(np.arange(3 * ny), nx - 1)
        te_cols = le_cols + ny * 3 * (nx - 1)
        rows = np.concatenate([p_rows, te_rows, le_rows])
        cols = np.concatenate([p_rows, te_cols, le_cols])

        self.declare_partials("mesh", "in_mesh", rows=rows, cols=cols)

    def compute(self, inputs, outputs):
        mesh = inputs["in_mesh"]
        chord_dist = inputs["chord"]

        te = mesh[-1]
        le = mesh[0]
<<<<<<< HEAD
        chord_pos = self.chord_scaling_pos * te + (1 - self.chord_scaling_pos) * le

        outputs["mesh"] = np.einsum("ijk,j->ijk", mesh - chord_pos, chord_dist) + chord_pos
=======
        ref_axis = self.ref_axis_pos * te + (1 - self.ref_axis_pos) * le

        outputs["mesh"] = np.einsum("ijk,j->ijk", mesh - ref_axis, chord_dist) + ref_axis
>>>>>>> 9188e538

    def compute_partials(self, inputs, partials):
        mesh = inputs["in_mesh"]
        chord_dist = inputs["chord"]

        te = mesh[-1]
        le = mesh[0]
<<<<<<< HEAD
        chord_pos = self.chord_scaling_pos * te + (1 - self.chord_scaling_pos) * le

        partials["mesh", "chord"] = (mesh - chord_pos).flatten()
=======
        ref_axis = self.ref_axis_pos * te + (1 - self.ref_axis_pos) * le

        partials["mesh", "chord"] = (mesh - ref_axis).flatten()
>>>>>>> 9188e538

        nx, ny, _ = mesh.shape
        nn = nx * ny * 3
        d_mesh = np.einsum("i,ij->ij", chord_dist, np.ones((ny, 3))).flatten()
        partials["mesh", "in_mesh"][:nn] = np.tile(d_mesh, nx)

        d_qc = (np.einsum("ij,i->ij", np.ones((ny, 3)), 1.0 - chord_dist)).flatten()
        nnq = (nx - 1) * ny * 3
<<<<<<< HEAD
        partials["mesh", "in_mesh"][nn : nn + nnq] = np.tile(self.chord_scaling_pos * d_qc, nx - 1)
        partials["mesh", "in_mesh"][nn + nnq :] = np.tile((1 - self.chord_scaling_pos) * d_qc, nx - 1)

        nnq = ny * 3
        partials["mesh", "in_mesh"][nn - nnq : nn] += self.chord_scaling_pos * d_qc
        partials["mesh", "in_mesh"][:nnq] += (1 - self.chord_scaling_pos) * d_qc
=======
        partials["mesh", "in_mesh"][nn : nn + nnq] = np.tile(self.ref_axis_pos * d_qc, nx - 1)
        partials["mesh", "in_mesh"][nn + nnq :] = np.tile((1 - self.ref_axis_pos) * d_qc, nx - 1)

        nnq = ny * 3
        partials["mesh", "in_mesh"][nn - nnq : nn] += self.ref_axis_pos * d_qc
        partials["mesh", "in_mesh"][:nnq] += (1 - self.ref_axis_pos) * d_qc
>>>>>>> 9188e538


class Sweep(om.ExplicitComponent):
    """
    OpenMDAO component that manipulates the mesh applying shearing sweep. Positive sweeps back.

    Parameters
    ----------
    mesh[nx, ny, 3] : numpy array
        Nodal mesh defining the initial aerodynamic surface.
    sweep : float
        Shearing sweep angle in degrees.
    symmetry : boolean
        Flag set to true if surface is reflected about y=0 plane.

    Returns
    -------
    mesh[nx, ny, 3] : numpy array
        Nodal mesh defining the swept aerodynamic surface.
    """

    def initialize(self):
        """
        Declare options.
        """
        self.options.declare("val", desc="Initial value for x shear.")
        self.options.declare("mesh_shape", desc="Tuple containing mesh shape (nx, ny).")
        self.options.declare(
            "symmetry", default=False, desc="Flag set to true if surface is reflected about y=0 plane."
        )

    def setup(self):
        mesh_shape = self.options["mesh_shape"]
        val = self.options["val"]

        self.add_input("sweep", val=val, units="deg")
        self.add_input("in_mesh", shape=mesh_shape, units="m")

        self.add_output("mesh", shape=mesh_shape, units="m")

        nx, ny, _ = mesh_shape
        nn = nx * ny
        rows = 3 * np.arange(nn)
        cols = np.zeros(nn)

        self.declare_partials("mesh", "sweep", rows=rows, cols=cols)

        nn = nx * ny * 3
        n_rows = np.arange(nn)

        if self.options["symmetry"]:
            y_cp = ny * 3 - 2
            te_cols = np.tile(y_cp, nx * (ny - 1))
            te_rows = np.tile(3 * np.arange(ny - 1), nx) + np.repeat(3 * ny * np.arange(nx), ny - 1)
            se_cols = np.tile(3 * np.arange(ny - 1) + 1, nx)
        else:
            y_cp = 3 * (ny + 1) // 2 - 2
            n_sym = (ny - 1) // 2

            te_row = np.tile(3 * np.arange(n_sym), 2) + np.repeat([0, 3 * (n_sym + 1)], n_sym)
            te_rows = np.tile(te_row, nx) + np.repeat(3 * ny * np.arange(nx), ny - 1)

            te_col = np.tile(y_cp, n_sym)
            se_col1 = 3 * np.arange(n_sym) + 1
            se_col2 = 3 * np.arange(n_sym) + 4 + 3 * n_sym

            # neat trick: swap columns on reflected side so we can assign in just two operations
            te_cols = np.tile(np.concatenate([te_col, se_col2]), nx)
            se_cols = np.tile(np.concatenate([se_col1, te_col]), nx)

        rows = np.concatenate(([n_rows, te_rows, te_rows]))
        cols = np.concatenate(([n_rows, te_cols, se_cols]))

        self.declare_partials("mesh", "in_mesh", rows=rows, cols=cols)

    def compute(self, inputs, outputs):
        symmetry = self.options["symmetry"]
        sweep_angle = inputs["sweep"][0]
        mesh = inputs["in_mesh"]

        # Get the mesh parameters and desired sweep angle
        nx, ny, _ = mesh.shape
        le = mesh[0]
        p180 = np.pi / 180
        tan_theta = np.tan(p180 * sweep_angle)

        # If symmetric, simply vary the x-coord based on the distance from the
        # center of the wing
        if symmetry:
            y0 = le[-1, 1]
            dx = -(le[:, 1] - y0) * tan_theta

        # Else, vary the x-coord on either side of the wing
        else:
            ny2 = (ny - 1) // 2
            y0 = le[ny2, 1]

            dx_right = (le[ny2:, 1] - y0) * tan_theta
            dx_left = -(le[:ny2, 1] - y0) * tan_theta
            dx = np.hstack((dx_left, dx_right))

        # dx added spanwise.
        outputs["mesh"][:] = mesh
        outputs["mesh"][:, :, 0] += dx

    def compute_partials(self, inputs, partials):
        symmetry = self.options["symmetry"]
        sweep_angle = inputs["sweep"][0]
        mesh = inputs["in_mesh"]

        # Get the mesh parameters and desired sweep angle
        nx, ny, _ = mesh.shape
        le = mesh[0]
        p180 = np.pi / 180
        tan_theta = np.tan(p180 * sweep_angle)
        dtan_dtheta = p180 / np.cos(p180 * sweep_angle) ** 2

        # If symmetric, simply vary the x-coord based on the distance from the
        # center of the wing
        if symmetry:
            y0 = le[-1, 1]

            dx_dtheta = -(le[:, 1] - y0)

        # Else, vary the x-coord on either side of the wing
        else:
            ny2 = (ny - 1) // 2
            y0 = le[ny2, 1]

            dx_dtheta_right = le[ny2:, 1] - y0
            dx_dtheta_left = -(le[:ny2, 1] - y0)
            dx_dtheta = np.hstack((dx_dtheta_left, dx_dtheta_right))

        partials["mesh", "sweep"] = np.tile(dx_dtheta * dtan_dtheta, nx)

        nn = nx * ny * 3
        partials["mesh", "in_mesh"][:nn] = 1.0

        nn2 = nx * (ny - 1)
        partials["mesh", "in_mesh"][nn : nn + nn2] = tan_theta
        partials["mesh", "in_mesh"][nn + nn2 :] = -tan_theta


class ShearX(om.ExplicitComponent):
    """
    OpenMDAO component that manipulates the mesh by shearing the wing in the x direction
    (distributed sweep).

    Parameters
    ----------
    mesh[nx, ny, 3] : numpy array
        Nodal mesh defining the initial aerodynamic surface.
    xshear[ny] : numpy array
        Distance to translate wing in x direction.

    Returns
    -------
    mesh[nx, ny, 3] : numpy array
        Nodal mesh with the new chord lengths.
    """

    def initialize(self):
        """
        Declare options.
        """
        self.options.declare("val", desc="Initial value for x shear.")
        self.options.declare("mesh_shape", desc="Tuple containing mesh shape (nx, ny).")

    def setup(self):
        mesh_shape = self.options["mesh_shape"]
        val = self.options["val"]

        self.add_input("xshear", val=val, units="m")
        self.add_input("in_mesh", shape=mesh_shape, units="m")

        self.add_output("mesh", shape=mesh_shape, units="m")

        nx, ny, _ = mesh_shape

        nn = nx * ny
        rows = 3.0 * np.arange(nn)
        cols = np.tile(np.arange(ny), nx)
        val = np.ones(nn)

        self.declare_partials("mesh", "xshear", rows=rows, cols=cols, val=val)

        nn = nx * ny * 3
        rows = np.arange(nn)
        cols = np.arange(nn)
        val = np.ones(nn)

        self.declare_partials("mesh", "in_mesh", rows=rows, cols=cols, val=val)

    def compute(self, inputs, outputs):
        outputs["mesh"][:] = inputs["in_mesh"]
        outputs["mesh"][:, :, 0] += inputs["xshear"]


class Stretch(om.ExplicitComponent):
    """
    OpenMDAO component that manipulates the mesh by stretching the mesh in spanwise direction to
    reach specified span

    Parameters
    ----------
    mesh[nx, ny, 3] : numpy array
        Nodal mesh defining the initial aerodynamic surface.
    span : float
        Relative stetch ratio in the spanwise direction.
    symmetry : boolean
        Flag set to true if surface is reflected about y=0 plane.

    Returns
    -------
    mesh[nx, ny, 3] : numpy array
        Nodal mesh defining the stretched aerodynamic surface.
    """

    def initialize(self):
        """
        Declare options.
        """
        self.options.declare("val", desc="Initial value for span.")
        self.options.declare("mesh_shape", desc="Tuple containing mesh shape (nx, ny).")
        self.options.declare(
            "symmetry", default=False, desc="Flag set to true if surface is reflected about y=0 plane."
        )
        self.options.declare(
            "ref_axis_pos",
            default=0.25,
            desc="Fraction of the chord that is use as the reference axis line",
        )

    def setup(self):
        mesh_shape = self.options["mesh_shape"]
        val = self.options["val"]
        self.ref_axis_pos = self.options["ref_axis_pos"]

        self.add_input("span", val=val, units="m")
        self.add_input("in_mesh", shape=mesh_shape, units="m")

        self.add_output("mesh", shape=mesh_shape, units="m")

        nx, ny, _ = mesh_shape
        nn = nx * ny
        rows = 3 * np.arange(nn) + 1
        cols = np.zeros(nn)

        self.declare_partials("mesh", "span", rows=rows, cols=cols)

        # First: x and z on diag is identity.
        nn = nx * ny
        xz_diag = 3 * np.arange(nn)

        # Four columns at le (root, tip) and te (root, tip)
        i_le0 = 1
        i_le1 = ny * 3 - 2
        i_te0 = (nx - 1) * ny * 3 + 1
        i_te1 = nn * 3 - 2

        rows_4c = np.tile(3 * np.arange(nn) + 1, 4)
        cols_4c = np.concatenate([np.tile(i_le0, nn), np.tile(i_le1, nn), np.tile(i_te0, nn), np.tile(i_te1, nn)])

        # Diagonal stripes
        base = 3 * np.arange(1, ny - 1) + 1
        row_dg = np.tile(base, nx) + np.repeat(ny * 3 * np.arange(nx), ny - 2)
        rows_dg = np.tile(row_dg, 2)
        col_dg = np.tile(base, nx)
        cols_dg = np.concatenate([col_dg, col_dg + 3 * ny * (nx - 1)])

        rows = np.concatenate([xz_diag, xz_diag + 2, rows_4c, rows_dg])
        cols = np.concatenate([xz_diag, xz_diag + 2, cols_4c, cols_dg])

        self.declare_partials("mesh", "in_mesh", rows=rows, cols=cols)

    def compute(self, inputs, outputs):
        symmetry = self.options["symmetry"]
        span = inputs["span"][0]
        mesh = inputs["in_mesh"]

        # Set the span along the quarter-chord line
        le = mesh[0]
        te = mesh[-1]
        ref_axis = self.ref_axis_pos * te + (1 - self.ref_axis_pos) * le

        # The user always deals with the full span, so if they input a specific
        # span value and have symmetry enabled, we divide this value by 2.
        if symmetry:
            span /= 2.0

        # Compute the previous span and determine the scalar needed to reach the
        # desired span
        prev_span = ref_axis[-1, 1] - ref_axis[0, 1]
        s = ref_axis[:, 1] / prev_span

        outputs["mesh"][:] = mesh
        outputs["mesh"][:, :, 1] = s * span

    def compute_partials(self, inputs, partials):
        symmetry = self.options["symmetry"]
        span = inputs["span"][0]
        mesh = inputs["in_mesh"]
        nx, ny, _ = mesh.shape

        # Set the span along the quarter-chord line
        le = mesh[0]
        te = mesh[-1]
        ref_axis = self.ref_axis_pos * te + (1 - self.ref_axis_pos) * le

        # The user always deals with the full span, so if they input a specific
        # span value and have symmetry enabled, we divide this value by 2.
        if symmetry:
            span /= 2.0

        # Compute the previous span and determine the scalar needed to reach the
        # desired span
        prev_span = ref_axis[-1, 1] - ref_axis[0, 1]
        s = ref_axis[:, 1] / prev_span

        d_prev_span = -ref_axis[:, 1] / prev_span**2
        d_prev_span_qc0 = np.zeros((ny,))
        d_prev_span_qc1 = np.zeros((ny,))
        d_prev_span_qc0[0] = d_prev_span_qc1[-1] = 1.0 / prev_span

        if symmetry:
            partials["mesh", "span"] = np.tile(0.5 * s, nx)
        else:
            partials["mesh", "span"] = np.tile(s, nx)

        nn = nx * ny * 2
        partials["mesh", "in_mesh"][:nn] = 1.0

        nn2 = nx * ny
        partials["mesh", "in_mesh"][nn : nn + nn2] = np.tile(
            -(1 - self.ref_axis_pos) * span * (d_prev_span - d_prev_span_qc0), nx
        )
        nn3 = nn + nn2 * 2
        partials["mesh", "in_mesh"][nn + nn2 : nn3] = np.tile(
            (1 - self.ref_axis_pos) * span * (d_prev_span + d_prev_span_qc1), nx
        )
        nn4 = nn3 + nn2
        partials["mesh", "in_mesh"][nn3:nn4] = np.tile(-self.ref_axis_pos * span * (d_prev_span - d_prev_span_qc0), nx)
        nn5 = nn4 + nn2
        partials["mesh", "in_mesh"][nn4:nn5] = np.tile(self.ref_axis_pos * span * (d_prev_span + d_prev_span_qc1), nx)

        nn6 = nn5 + nx * (ny - 2)
        partials["mesh", "in_mesh"][nn5:nn6] = (1 - self.ref_axis_pos) * span / prev_span
        partials["mesh", "in_mesh"][nn6:] = self.ref_axis_pos * span / prev_span


class ShearY(om.ExplicitComponent):
    """
    OpenMDAO component that manipulates the mesh by shearing the wing in the y direction
    (distributed sweep).

    Parameters
    ----------
    mesh[nx, ny, 3] : numpy array
        Nodal mesh defining the initial aerodynamic surface.
    yshear[ny] : numpy array
        Distance to translate wing in y direction.

    Returns
    -------
    mesh[nx, ny, 3] : numpy array
        Nodal mesh with the new chord lengths.
    """

    def initialize(self):
        """
        Declare options.
        """
        self.options.declare("val", desc="Initial value for y shear.")
        self.options.declare("mesh_shape", desc="Tuple containing mesh shape (nx, ny).")

    def setup(self):
        mesh_shape = self.options["mesh_shape"]
        val = self.options["val"]

        self.add_input("yshear", val=val, units="m")
        self.add_input("in_mesh", shape=mesh_shape, units="m")

        self.add_output("mesh", shape=mesh_shape, units="m")

        nx, ny, _ = mesh_shape

        nn = nx * ny
        rows = 3.0 * np.arange(nn) + 1
        cols = np.tile(np.arange(ny), nx)
        val = np.ones(nn)

        self.declare_partials("mesh", "yshear", rows=rows, cols=cols, val=val)

        nn = nx * ny * 3
        rows = np.arange(nn)
        cols = np.arange(nn)
        val = np.ones(nn)

        self.declare_partials("mesh", "in_mesh", rows=rows, cols=cols, val=val)

    def compute(self, inputs, outputs):
        outputs["mesh"][:] = inputs["in_mesh"]
        outputs["mesh"][:, :, 1] += inputs["yshear"]


class Dihedral(om.ExplicitComponent):
    """
    OpenMDAO component that manipulates the mesh by applying dihedral angle. Positive angles up.

    Parameters
    ----------
    mesh[nx, ny, 3] : numpy array
        Nodal mesh defining the initial aerodynamic surface.
    dihedral : float
        Dihedral angle in degrees.
    symmetry : boolean
        Flag set to true if surface is reflected about y=0 plane.

    Returns
    -------
    mesh[nx, ny, 3] : numpy array
        Nodal mesh defining the aerodynamic surface with dihedral angle.
    """

    def initialize(self):
        """
        Declare options.
        """
        self.options.declare("val", desc="Initial value for dihedral.")
        self.options.declare("mesh_shape", desc="Tuple containing mesh shape (nx, ny).")
        self.options.declare(
            "symmetry", default=False, desc="Flag set to true if surface is reflected about y=0 plane."
        )

    def setup(self):
        mesh_shape = self.options["mesh_shape"]
        val = self.options["val"]

        self.add_input("dihedral", val=val, units="deg")
        self.add_input("in_mesh", shape=mesh_shape, units="m")

        self.add_output("mesh", shape=mesh_shape, units="m")

        nx, ny, _ = mesh_shape
        nn = nx * ny
        rows = 3 * np.arange(nn) + 2
        cols = np.zeros(nn)

        self.declare_partials("mesh", "dihedral", rows=rows, cols=cols)

        nn = nx * ny * 3
        n_rows = np.arange(nn)

        if self.options["symmetry"]:
            y_cp = ny * 3 - 2
            te_cols = np.tile(y_cp, nx * (ny - 1))
            te_rows = np.tile(3 * np.arange(ny - 1) + 2, nx) + np.repeat(3 * ny * np.arange(nx), ny - 1)
            se_cols = np.tile(3 * np.arange(ny - 1) + 1, nx)
        else:
            y_cp = 3 * (ny + 1) // 2 - 2
            n_sym = (ny - 1) // 2

            te_row = np.tile(3 * np.arange(n_sym) + 2, 2) + np.repeat([0, 3 * (n_sym + 1)], n_sym)
            te_rows = np.tile(te_row, nx) + np.repeat(3 * ny * np.arange(nx), ny - 1)

            te_col = np.tile(y_cp, n_sym)
            se_col1 = 3 * np.arange(n_sym) + 1
            se_col2 = 3 * np.arange(n_sym) + 4 + 3 * n_sym

            # neat trick: swap columns on reflected side so we can assign in just two operations
            te_cols = np.tile(np.concatenate([te_col, se_col2]), nx)
            se_cols = np.tile(np.concatenate([se_col1, te_col]), nx)

        rows = np.concatenate(([n_rows, te_rows, te_rows]))
        cols = np.concatenate(([n_rows, te_cols, se_cols]))

        self.declare_partials("mesh", "in_mesh", rows=rows, cols=cols)

    def compute(self, inputs, outputs):
        symmetry = self.options["symmetry"]
        dihedral_angle = inputs["dihedral"][0]
        mesh = inputs["in_mesh"]

        # Get the mesh parameters and desired sweep angle
        _, ny, _ = mesh.shape
        le = mesh[0]
        p180 = np.pi / 180
        tan_theta = np.tan(p180 * dihedral_angle)

        # If symmetric, simply vary the z-coord based on the distance from the
        # center of the wing
        if symmetry:
            y0 = le[-1, 1]
            dz = -(le[:, 1] - y0) * tan_theta

        else:
            ny2 = (ny - 1) // 2
            y0 = le[ny2, 1]
            dz_right = (le[ny2:, 1] - y0) * tan_theta
            dz_left = -(le[:ny2, 1] - y0) * tan_theta
            dz = np.hstack((dz_left, dz_right))

        # dz added spanwise.
        outputs["mesh"][:] = mesh
        outputs["mesh"][:, :, 2] += dz

    def compute_partials(self, inputs, partials):
        symmetry = self.options["symmetry"]
        dihedral_angle = inputs["dihedral"][0]
        mesh = inputs["in_mesh"]

        # Get the mesh parameters and desired sweep angle
        nx, ny, _ = mesh.shape
        le = mesh[0]
        p180 = np.pi / 180
        tan_theta = np.tan(p180 * dihedral_angle)
        dtan_dangle = p180 / np.cos(p180 * dihedral_angle) ** 2

        # If symmetric, simply vary the z-coord based on the distance from the
        # center of the wing
        if symmetry:
            y0 = le[-1, 1]
            dz_dtheta = -(le[:, 1] - y0) * dtan_dangle

        else:
            ny2 = (ny - 1) // 2
            y0 = le[ny2, 1]

            ddz_right = (le[ny2:, 1] - y0) * dtan_dangle
            ddz_left = -(le[:ny2, 1] - y0) * dtan_dangle
            dz_dtheta = np.hstack((ddz_left, ddz_right))

        # dz added spanwise.
        partials["mesh", "dihedral"] = np.tile(dz_dtheta, nx)

        nn = nx * ny * 3
        partials["mesh", "in_mesh"][:nn] = 1.0

        nn2 = nx * (ny - 1)
        partials["mesh", "in_mesh"][nn : nn + nn2] = tan_theta
        partials["mesh", "in_mesh"][nn + nn2 :] = -tan_theta


class ShearZ(om.ExplicitComponent):
    """
    OpenMDAO component that manipulates the mesh by shearing the wing in the z direction
    (distributed sweep).

    Parameters
    ----------
    mesh[nx, ny, 3] : numpy array
        Nodal mesh defining the initial aerodynamic surface.
    zshear[ny] : numpy array
        Distance to translate wing in z direction.

    Returns
    -------
    mesh[nx, ny, 3] : numpy array
        Nodal mesh with the new chord lengths.
    """

    def initialize(self):
        """
        Declare options.
        """
        self.options.declare("val", desc="Initial value for z shear.")
        self.options.declare("mesh_shape", desc="Tuple containing mesh shape (nx, ny).")

    def setup(self):
        mesh_shape = self.options["mesh_shape"]
        val = self.options["val"]

        self.add_input("zshear", val=val, units="m")
        self.add_input("in_mesh", shape=mesh_shape, units="m")

        self.add_output("mesh", shape=mesh_shape, units="m")

        nx, ny, _ = mesh_shape

        nn = nx * ny
        rows = 3.0 * np.arange(nn) + 2
        cols = np.tile(np.arange(ny), nx)
        val = np.ones(nn)

        self.declare_partials("mesh", "zshear", rows=rows, cols=cols, val=val)

        nn = nx * ny * 3
        rows = np.arange(nn)
        cols = np.arange(nn)
        val = np.ones(nn)

        self.declare_partials("mesh", "in_mesh", rows=rows, cols=cols, val=val)

    def compute(self, inputs, outputs):
        outputs["mesh"][:] = inputs["in_mesh"]
        outputs["mesh"][:, :, 2] += inputs["zshear"]


class Rotate(om.ExplicitComponent):
    """
    OpenMDAO component that manipulates the mesh by compute rotation matrices given mesh and
    rotation angles in degrees.

    Parameters
    ----------
    mesh[nx, ny, 3] : numpy array
        Nodal mesh defining the initial aerodynamic surface.
    theta_y[ny] : numpy array
        1-D array of rotation angles about y-axis for each wing slice in degrees.
    symmetry : boolean
        Flag set to True if surface is reflected about y=0 plane.
    rotate_x : boolean
        Flag set to True if the user desires the twist variable to always be
        applied perpendicular to the wing (say, in the case of a winglet).

    Returns
    -------
    mesh[nx, ny, 3] : numpy array
        Nodal mesh defining the twisted aerodynamic surface.
    """

    def initialize(self):
        """
        Declare options.
        """
        self.options.declare("val", desc="Initial value for dihedral.")
        self.options.declare("mesh_shape", desc="Tuple containing mesh shape (nx, ny).")
        self.options.declare(
            "symmetry", default=False, desc="Flag set to true if surface is reflected about y=0 plane."
        )
        self.options.declare(
            "rotate_x",
            default=True,
            desc="Flag set to True if the user desires the twist variable to "
            "always be applied perpendicular to the wing (say, in the case of "
            "a winglet).",
        )
        self.options.declare(
            "ref_axis_pos",
            default=0.25,
            desc="Fraction of the chord that is use as the reference axis line",
        )

    def setup(self):
        mesh_shape = self.options["mesh_shape"]
        val = self.options["val"]
        self.ref_axis_pos = self.options["ref_axis_pos"]

        self.add_input("twist", val=val, units="deg")
        self.add_input("in_mesh", shape=mesh_shape, units="m")

        self.add_output("mesh", shape=mesh_shape, units="m")

        nx, ny, _ = mesh_shape
        nn = nx * ny * 3
        rows = np.arange(nn)
        col = np.tile(np.zeros(3), ny) + np.repeat(np.arange(ny), 3)
        cols = np.tile(col, nx)

        self.declare_partials("mesh", "twist", rows=rows, cols=cols)

        row_base = np.array([0, 0, 0, 1, 1, 1, 2, 2, 2])
        col_base = np.array([0, 1, 2, 0, 1, 2, 0, 1, 2])

        # Diagonal
        nn = nx * ny
        dg_row = np.tile(row_base, nn) + np.repeat(3 * np.arange(nn), 9)
        dg_col = np.tile(col_base, nn) + np.repeat(3 * np.arange(nn), 9)

        # Leading and Trailing edge on diagonal terms.
        row_base_y = np.tile(row_base, ny) + np.repeat(3 * np.arange(ny), 9)
        col_base_y = np.tile(col_base, ny) + np.repeat(3 * np.arange(ny), 9)
        nn2 = 3 * ny
        te_dg_row = np.tile(row_base_y, nx - 1) + np.repeat(nn2 * np.arange(nx - 1), 9 * ny)
        le_dg_col = np.tile(col_base_y, nx - 1)
        le_dg_row = te_dg_row + nn2
        te_dg_col = le_dg_col + 3 * ny * (nx - 1)

        # Leading and Trailing edge off diagonal terms.
        if self.options["symmetry"]:
            row_base_y = np.tile(row_base, ny - 1) + np.repeat(3 * np.arange(ny - 1), 9)
            col_base_y = np.tile(col_base + 3, ny - 1) + np.repeat(3 * np.arange(ny - 1), 9)

            nn2 = 3 * ny
            te_od_row = np.tile(row_base_y, nx) + np.repeat(nn2 * np.arange(nx), 9 * (ny - 1))
            le_od_col = np.tile(col_base_y, nx)
            te_od_col = le_od_col + 3 * ny * (nx - 1)

            rows = np.concatenate([dg_row, le_dg_row, te_dg_row, te_od_row, te_od_row])
            cols = np.concatenate([dg_col, le_dg_col, te_dg_col, le_od_col, te_od_col])

        else:
            n_sym = (ny - 1) // 2

            row_base_y1 = np.tile(row_base, n_sym) + np.repeat(3 * np.arange(n_sym), 9)
            col_base_y1 = np.tile(col_base + 3, n_sym) + np.repeat(3 * np.arange(n_sym), 9)

            row_base_y2 = row_base_y1 + 3 * n_sym + 3
            col_base_y2 = col_base_y1 + 3 * n_sym - 3

            nn2 = 3 * ny

            te_od_row1 = np.tile(row_base_y1, nx) + np.repeat(nn2 * np.arange(nx), 9 * n_sym)
            le_od_col1 = np.tile(col_base_y1, nx)
            te_od_col1 = le_od_col1 + 3 * ny * (nx - 1)
            te_od_row2 = np.tile(row_base_y2, nx) + np.repeat(nn2 * np.arange(nx), 9 * n_sym)
            le_od_col2 = np.tile(col_base_y2, nx)
            te_od_col2 = le_od_col2 + 3 * ny * (nx - 1)

            rows = np.concatenate([dg_row, le_dg_row, te_dg_row, te_od_row1, te_od_row2, te_od_row1, te_od_row2])
            cols = np.concatenate([dg_col, le_dg_col, te_dg_col, le_od_col1, le_od_col2, te_od_col1, te_od_col2])

        self.declare_partials("mesh", "in_mesh", rows=rows, cols=cols)

    def compute(self, inputs, outputs):
        symmetry = self.options["symmetry"]
        rotate_x = self.options["rotate_x"]
        theta_y = inputs["twist"]
        mesh = inputs["in_mesh"]

        te = mesh[-1]
        le = mesh[0]
        ref_axis = self.ref_axis_pos * te + (1 - self.ref_axis_pos) * le

        _, ny, _ = mesh.shape

        if rotate_x:
            # Compute spanwise z displacements along quarter chord
            if symmetry:
                dz_qc = ref_axis[:-1, 2] - ref_axis[1:, 2]
                dy_qc = ref_axis[:-1, 1] - ref_axis[1:, 1]
                theta_x = np.arctan(dz_qc / dy_qc)

                # Prepend with 0 so that root is not rotated
                rad_theta_x = np.append(theta_x, 0.0)
            else:
                root_index = int((ny - 1) / 2)
                dz_qc_left = ref_axis[:root_index, 2] - ref_axis[1 : root_index + 1, 2]
                dy_qc_left = ref_axis[:root_index, 1] - ref_axis[1 : root_index + 1, 1]
                theta_x_left = np.arctan(dz_qc_left / dy_qc_left)
                dz_qc_right = ref_axis[root_index + 1 :, 2] - ref_axis[root_index:-1, 2]
                dy_qc_right = ref_axis[root_index + 1 :, 1] - ref_axis[root_index:-1, 1]
                theta_x_right = np.arctan(dz_qc_right / dy_qc_right)

                # Concatenate thetas
                rad_theta_x = np.concatenate((theta_x_left, np.zeros(1), theta_x_right))

        else:
            rad_theta_x = 0.0

        rad_theta_y = theta_y * np.pi / 180.0

        mats = np.zeros((ny, 3, 3), dtype=type(rad_theta_y[0]))

        cos_rtx = np.cos(rad_theta_x)
        cos_rty = np.cos(rad_theta_y)
        sin_rtx = np.sin(rad_theta_x)
        sin_rty = np.sin(rad_theta_y)

        mats[:, 0, 0] = cos_rty
        mats[:, 0, 2] = sin_rty
        mats[:, 1, 0] = sin_rtx * sin_rty
        mats[:, 1, 1] = cos_rtx
        mats[:, 1, 2] = -sin_rtx * cos_rty
        mats[:, 2, 0] = -cos_rtx * sin_rty
        mats[:, 2, 1] = sin_rtx
        mats[:, 2, 2] = cos_rtx * cos_rty

        outputs["mesh"] = np.einsum("ikj, mij -> mik", mats, mesh - ref_axis) + ref_axis

    def compute_partials(self, inputs, partials):
        symmetry = self.options["symmetry"]
        rotate_x = self.options["rotate_x"]
        theta_y = inputs["twist"]
        mesh = inputs["in_mesh"]

        te = mesh[-1]
        le = mesh[0]
        ref_axis = self.ref_axis_pos * te + (1 - self.ref_axis_pos) * le

        nx, ny, _ = mesh.shape

        if rotate_x:
            # Compute spanwise z displacements along quarter chord
            if symmetry:
                dz_qc = ref_axis[:-1, 2] - ref_axis[1:, 2]
                dy_qc = ref_axis[:-1, 1] - ref_axis[1:, 1]
                theta_x = np.arctan(dz_qc / dy_qc)

                # Prepend with 0 so that root is not rotated
                rad_theta_x = np.append(theta_x, 0.0)

                fact = 1.0 / (1.0 + (dz_qc / dy_qc) ** 2)

                dthx_dq = np.zeros((ny, 3))
                dthx_dq[:-1, 1] = -dz_qc * fact / dy_qc**2
                dthx_dq[:-1, 2] = fact / dy_qc

            else:
                root_index = int((ny - 1) / 2)
                dz_qc_left = ref_axis[:root_index, 2] - ref_axis[1 : root_index + 1, 2]
                dy_qc_left = ref_axis[:root_index, 1] - ref_axis[1 : root_index + 1, 1]
                theta_x_left = np.arctan(dz_qc_left / dy_qc_left)
                dz_qc_right = ref_axis[root_index + 1 :, 2] - ref_axis[root_index:-1, 2]
                dy_qc_right = ref_axis[root_index + 1 :, 1] - ref_axis[root_index:-1, 1]
                theta_x_right = np.arctan(dz_qc_right / dy_qc_right)

                # Concatenate thetas
                rad_theta_x = np.concatenate((theta_x_left, np.zeros(1), theta_x_right))

                fact_left = 1.0 / (1.0 + (dz_qc_left / dy_qc_left) ** 2)
                fact_right = 1.0 / (1.0 + (dz_qc_right / dy_qc_right) ** 2)

                dthx_dq = np.zeros((ny, 3))
                dthx_dq[:root_index, 1] = -dz_qc_left * fact_left / dy_qc_left**2
                dthx_dq[root_index + 1 :, 1] = -dz_qc_right * fact_right / dy_qc_right**2
                dthx_dq[:root_index, 2] = fact_left / dy_qc_left
                dthx_dq[root_index + 1 :, 2] = fact_right / dy_qc_right

        else:
            rad_theta_x = 0.0

        deg2rad = np.pi / 180.0
        rad_theta_y = theta_y * deg2rad

        mats = np.zeros((ny, 3, 3), dtype=type(rad_theta_y[0]))

        cos_rtx = np.cos(rad_theta_x)
        cos_rty = np.cos(rad_theta_y)
        sin_rtx = np.sin(rad_theta_x)
        sin_rty = np.sin(rad_theta_y)

        mats[:, 0, 0] = cos_rty
        mats[:, 0, 2] = sin_rty
        mats[:, 1, 0] = sin_rtx * sin_rty
        mats[:, 1, 1] = cos_rtx
        mats[:, 1, 2] = -sin_rtx * cos_rty
        mats[:, 2, 0] = -cos_rtx * sin_rty
        mats[:, 2, 1] = sin_rtx
        mats[:, 2, 2] = cos_rtx * cos_rty

        dmats_dthy = np.zeros((ny, 3, 3))
        dmats_dthy[:, 0, 0] = -sin_rty * deg2rad
        dmats_dthy[:, 0, 2] = cos_rty * deg2rad
        dmats_dthy[:, 1, 0] = sin_rtx * cos_rty * deg2rad
        dmats_dthy[:, 1, 2] = sin_rtx * sin_rty * deg2rad
        dmats_dthy[:, 2, 0] = -cos_rtx * cos_rty * deg2rad
        dmats_dthy[:, 2, 2] = -cos_rtx * sin_rty * deg2rad

        d_dthetay = np.einsum("ikj, mij -> mik", dmats_dthy, mesh - ref_axis)
        partials["mesh", "twist"] = d_dthetay.flatten()

        nn = nx * ny * 9
        partials["mesh", "in_mesh"][:nn] = np.tile(mats.flatten(), nx)

        # Quarter chord direct contribution.
        eye = np.tile(np.eye(3).flatten(), ny).reshape(ny, 3, 3)
        d_qch = (eye - mats).flatten()

        nqc = ny * 9
        partials["mesh", "in_mesh"][:nqc] += (1 - self.ref_axis_pos) * d_qch
        partials["mesh", "in_mesh"][nn - nqc : nn] += self.ref_axis_pos * d_qch

        if rotate_x:
            dmats_dthx = np.zeros((ny, 3, 3))
            dmats_dthx[:, 1, 0] = cos_rtx * sin_rty
            dmats_dthx[:, 1, 1] = -sin_rtx
            dmats_dthx[:, 1, 2] = -cos_rtx * cos_rty
            dmats_dthx[:, 2, 0] = sin_rtx * sin_rty
            dmats_dthx[:, 2, 1] = cos_rtx
            dmats_dthx[:, 2, 2] = -sin_rtx * cos_rty

            d_dthetax = np.einsum("ikj, mij -> mik", dmats_dthx, mesh - ref_axis)
            d_dq = np.einsum("ijk, jm -> ijkm", d_dthetax, dthx_dq)

            d_dq_flat = d_dq.flatten()

            del_n = nn - 9 * ny
            nn2 = nn + del_n
            nn3 = nn2 + del_n
            partials["mesh", "in_mesh"][nn:nn2] = (1 - self.ref_axis_pos) * d_dq_flat[-del_n:]
            partials["mesh", "in_mesh"][nn2:nn3] = self.ref_axis_pos * d_dq_flat[:del_n]

            # Contribution back to main diagonal.
            del_n = 9 * ny
            partials["mesh", "in_mesh"][:nqc] += (1 - self.ref_axis_pos) * d_dq_flat[:del_n]
            partials["mesh", "in_mesh"][nn - nqc : nn] += self.ref_axis_pos * d_dq_flat[-del_n:]

            # Quarter chord direct contribution.
            d_qch_od = np.tile(d_qch.flatten(), nx - 1)
            partials["mesh", "in_mesh"][nn:nn2] += (1 - self.ref_axis_pos) * d_qch_od
            partials["mesh", "in_mesh"][nn2:nn3] += self.ref_axis_pos * d_qch_od

            # off-off diagonal pieces
            if symmetry:
                d_dq_flat = d_dq[:, :-1, :, :].flatten()

                del_n = nn - 9 * nx
                nn4 = nn3 + del_n
                partials["mesh", "in_mesh"][nn3:nn4] = -(1 - self.ref_axis_pos) * d_dq_flat
                nn5 = nn4 + del_n
                partials["mesh", "in_mesh"][nn4:nn5] = -self.ref_axis_pos * d_dq_flat

            else:
                d_dq_flat1 = d_dq[:, :root_index, :, :].flatten()
                d_dq_flat2 = d_dq[:, root_index + 1 :, :, :].flatten()

                del_n = nx * root_index * 9
                nn4 = nn3 + del_n
                partials["mesh", "in_mesh"][nn3:nn4] = -(1 - self.ref_axis_pos) * d_dq_flat1
                nn5 = nn4 + del_n
                partials["mesh", "in_mesh"][nn4:nn5] = -(1 - self.ref_axis_pos) * d_dq_flat2
                nn6 = nn5 + del_n
                partials["mesh", "in_mesh"][nn5:nn6] = -self.ref_axis_pos * d_dq_flat1
                nn7 = nn6 + del_n
                partials["mesh", "in_mesh"][nn6:nn7] = -self.ref_axis_pos * d_dq_flat2<|MERGE_RESOLUTION|>--- conflicted
+++ resolved
@@ -273,25 +273,15 @@
         self.options.declare("val", desc="Initial value for chord lengths")
         self.options.declare("mesh_shape", desc="Tuple containing mesh shape (nx, ny).")
         self.options.declare(
-<<<<<<< HEAD
-            "chord_scaling_pos",
-            default=0.25,
-            desc="float which indicates the chord fraction where to do the chord scaling. 1. is trailing edge, 0. is leading edge",
-=======
             "ref_axis_pos",
             default=0.25,
             desc="Fraction of the chord that is use as the reference axis line",
->>>>>>> 9188e538
         )
 
     def setup(self):
         mesh_shape = self.options["mesh_shape"]
         val = self.options["val"]
-<<<<<<< HEAD
-        self.chord_scaling_pos = self.options["chord_scaling_pos"]
-=======
         self.ref_axis_pos = self.options["ref_axis_pos"]
->>>>>>> 9188e538
         self.add_input("chord", units="m", val=val)
         self.add_input("in_mesh", shape=mesh_shape, units="m")
 
@@ -322,15 +312,9 @@
 
         te = mesh[-1]
         le = mesh[0]
-<<<<<<< HEAD
-        chord_pos = self.chord_scaling_pos * te + (1 - self.chord_scaling_pos) * le
-
-        outputs["mesh"] = np.einsum("ijk,j->ijk", mesh - chord_pos, chord_dist) + chord_pos
-=======
         ref_axis = self.ref_axis_pos * te + (1 - self.ref_axis_pos) * le
 
         outputs["mesh"] = np.einsum("ijk,j->ijk", mesh - ref_axis, chord_dist) + ref_axis
->>>>>>> 9188e538
 
     def compute_partials(self, inputs, partials):
         mesh = inputs["in_mesh"]
@@ -338,15 +322,9 @@
 
         te = mesh[-1]
         le = mesh[0]
-<<<<<<< HEAD
-        chord_pos = self.chord_scaling_pos * te + (1 - self.chord_scaling_pos) * le
-
-        partials["mesh", "chord"] = (mesh - chord_pos).flatten()
-=======
         ref_axis = self.ref_axis_pos * te + (1 - self.ref_axis_pos) * le
 
         partials["mesh", "chord"] = (mesh - ref_axis).flatten()
->>>>>>> 9188e538
 
         nx, ny, _ = mesh.shape
         nn = nx * ny * 3
@@ -355,21 +333,12 @@
 
         d_qc = (np.einsum("ij,i->ij", np.ones((ny, 3)), 1.0 - chord_dist)).flatten()
         nnq = (nx - 1) * ny * 3
-<<<<<<< HEAD
-        partials["mesh", "in_mesh"][nn : nn + nnq] = np.tile(self.chord_scaling_pos * d_qc, nx - 1)
-        partials["mesh", "in_mesh"][nn + nnq :] = np.tile((1 - self.chord_scaling_pos) * d_qc, nx - 1)
-
-        nnq = ny * 3
-        partials["mesh", "in_mesh"][nn - nnq : nn] += self.chord_scaling_pos * d_qc
-        partials["mesh", "in_mesh"][:nnq] += (1 - self.chord_scaling_pos) * d_qc
-=======
         partials["mesh", "in_mesh"][nn : nn + nnq] = np.tile(self.ref_axis_pos * d_qc, nx - 1)
         partials["mesh", "in_mesh"][nn + nnq :] = np.tile((1 - self.ref_axis_pos) * d_qc, nx - 1)
 
         nnq = ny * 3
         partials["mesh", "in_mesh"][nn - nnq : nn] += self.ref_axis_pos * d_qc
         partials["mesh", "in_mesh"][:nnq] += (1 - self.ref_axis_pos) * d_qc
->>>>>>> 9188e538
 
 
 class Sweep(om.ExplicitComponent):
