--- conflicted
+++ resolved
@@ -1,322 +1,204 @@
-import numpy as np
-
-import openmdao.api as om
-from openaerostruct.utils.check_surface_dict import check_surface_dict_keys
-from openaerostruct.utils.interpolation import get_normalized_span_coords
-
-from openaerostruct.geometry.geometry_mesh_transformations import (
-    measure_angles,
-    DiffTwist,
-)
-
-
-class Geometry(om.Group):
-    """
-    Group that contains all components needed for any type of OAS problem.
-
-    Because we use this general group, there's some logic to figure out which
-    components to add and which connections to make.
-    This is especially true for all of the geometric manipulation types, such
-    as twist, sweep, etc., in that we handle the creation of these parameters
-    differently if the user wants to have them vary in the optimization problem.
-    """
-
-    def initialize(self):
-        self.options.declare("surface", types=dict)
-        self.options.declare("DVGeo", default=None)
-        self.options.declare("connect_geom_DVs", default=True)
-        # The option "connect_geom_DVs" is no longer necessary, but we still keep it to be backward compatible.
-
-    def setup(self):
-        surface = self.options["surface"]
-
-        # key validation of the surface dict
-        check_surface_dict_keys(surface)
-
-        # Get the surface name and create a group to contain components
-        # only for this surface
-
-        if self.options["DVGeo"]:
-            from openaerostruct.geometry.ffd_component import GeometryMesh
-
-            self.set_input_defaults("shape", val=np.zeros((surface["mx"], surface["my"])), units="m")
-
-            if "t_over_c_cp" in surface.keys():
-                n_cp = len(surface["t_over_c_cp"])
-                # Add bspline components for active bspline geometric variables.
-<<<<<<< HEAD
-                x_interp = get_normalized_span_coords(surface, mid_panel=True)
-=======
-                x_interp = np.linspace(0.0, 1.0, int(ny - 1))
-
->>>>>>> b92db8c9
-                comp = self.add_subsystem(
-                    "t_over_c_bsp",
-                    om.SplineComp(
-                        method="bsplines", x_interp_val=x_interp, num_cp=n_cp, interp_options={"order": min(n_cp, 4)}
-                    ),
-                    promotes_inputs=["t_over_c_cp"],
-                    promotes_outputs=["t_over_c"],
-                )
-                comp.add_spline(y_cp_name="t_over_c_cp", y_interp_name="t_over_c")
-                if surface.get("t_over_c_cp_dv", True):
-                    self.set_input_defaults("t_over_c_cp", val=surface["t_over_c_cp"])
-
-            self.add_subsystem(
-                "mesh",
-                GeometryMesh(surface=surface, DVGeo=self.options["DVGeo"]),
-                promotes_inputs=["shape"],
-                promotes_outputs=["mesh"],
-            )
-
-        else:
-            from openaerostruct.geometry.geometry_mesh import GeometryMesh
-
-            bsp_inputs = []
-            if "dtwist_cp" in surface.keys():
-                n_cp = len(surface["dtwist_cp"])
-                self.add_subsystem(
-                    "dtwist_bsp",
-                    DiffTwist(N=n_cp),
-                    promotes_inputs=["dtwist_cp"],
-                    promotes_outputs=["twist_cp"],
-                )
-
-                # Add bspline components for active bspline geometric variables.
-                x_interp = np.linspace(0.0, 1.0, int(ny))
-
-                #if mesh is sin spanwise
-                s_interp = np.linspace(0.,1., int(ny))
-                #s_interp = 2/np.pi*np.arcsin(s_interp)
-                s_cp = np.linspace(1.,0, int(n_cp))
-                s_cp = 2/np.pi*np.arccos(s_cp)
-
-                comp = self.add_subsystem(
-                    "twist_bsp",
-                    om.SplineComp(
-                        method="cubic",x_interp_val=s_interp, x_cp_val=s_cp, 
-                        #interp_options={"order": min(n_cp, 4)}
-                    ),
-                    promotes_inputs=["twist_cp"],
-                    promotes_outputs=["twist"],
-                )
-                comp.add_spline(y_cp_name="twist_cp", y_interp_name="twist", y_units="deg")
-                bsp_inputs.append("twist")
-                if surface.get("dtwist_cp_dv", True):
-                    self.set_input_defaults("dtwist_cp", val=surface["dtwist_cp"], units="deg")
-
-            if "twist_cp" in surface.keys():
-                n_cp = len(surface["twist_cp"])
-                # Add bspline components for active bspline geometric variables.
-<<<<<<< HEAD
-                x_interp = get_normalized_span_coords(surface)
-=======
-                x_interp = np.linspace(0.0, 1.0, int(ny))
-
-                #if mesh is sin spanwise
-                s_interp = np.linspace(0.,1., int(ny))
-                #s_interp = 2/np.pi*np.arcsin(s_interp)
-                s_cp = np.linspace(1.,0, int(n_cp))
-                s_cp = 2/np.pi*np.arccos(s_cp)
-
->>>>>>> b92db8c9
-                comp = self.add_subsystem(
-                    "twist_bsp",
-                    om.SplineComp(
-                        method="cubic",x_interp_val=s_interp, x_cp_val=s_cp, 
-                        #interp_options={"order": min(n_cp, 4)}
-                    ),
-                    promotes_inputs=["twist_cp"],
-                    promotes_outputs=["twist"],
-                )
-                comp.add_spline(y_cp_name="twist_cp", y_interp_name="twist", y_units="deg")
-                bsp_inputs.append("twist")
-
-                # Since default assumption is that we want tail rotation as a design variable, add this to allow for trimmed drag polar where the tail rotation should not be a design variable
-                if surface.get("twist_cp_dv", True):
-                    self.set_input_defaults("twist_cp", val=surface["twist_cp"], units="deg")
-
-            if "chord_cp" in surface.keys():
-                n_cp = len(surface["chord_cp"])
-                # Add bspline components for active bspline geometric variables.
-<<<<<<< HEAD
-                x_interp = get_normalized_span_coords(surface)
-=======
-                x_interp = np.linspace(0.0, 1.0, int(ny))
-
-                #if mesh is sin spanwise
-                s_interp = np.linspace(0.,1., int(ny))
-                #s_interp = 2/np.pi*np.arcsin(s_interp)
-                s_cp = np.linspace(1.,0, int(n_cp))
-                s_cp = 2/np.pi*np.arccos(s_cp)
-
->>>>>>> b92db8c9
-                comp = self.add_subsystem(
-                    "chord_bsp",
-                    om.SplineComp(
-                       method="cubic",x_interp_val=s_interp, x_cp_val=s_cp, 
-                       #interp_options={"order": min(n_cp, 4)}
-                    ),
-                    promotes_inputs=["chord_cp"],
-                    promotes_outputs=["chord"],
-                )
-                comp.add_spline(y_cp_name="chord_cp", y_interp_name="chord", y_units=None)
-                bsp_inputs.append("chord")
-                if surface.get("chord_cp_dv", True):
-                    self.set_input_defaults("chord_cp", val=surface["chord_cp"], units=None)
-
-            if "t_over_c_cp" in surface.keys():
-                n_cp = len(surface["t_over_c_cp"])
-                # Add bspline components for active bspline geometric variables.
-<<<<<<< HEAD
-                x_interp = get_normalized_span_coords(surface, mid_panel=True)
-=======
-                x_interp = np.linspace(0.0, 1.0, int(ny - 1))
-
->>>>>>> b92db8c9
-                comp = self.add_subsystem(
-                    "t_over_c_bsp",
-                    om.SplineComp(
-                        method="bsplines", x_interp_val=x_interp, num_cp=n_cp, interp_options={"order": min(n_cp, 4)}
-                    ),
-                    promotes_inputs=["t_over_c_cp"],
-                    promotes_outputs=["t_over_c"],
-                )
-                comp.add_spline(y_cp_name="t_over_c_cp", y_interp_name="t_over_c")
-                if surface.get("t_over_c_cp_dv", True):
-                    self.set_input_defaults("t_over_c_cp", val=surface["t_over_c_cp"])
-
-            if "xshear_cp" in surface.keys():
-                n_cp = len(surface["xshear_cp"])
-                # Add bspline components for active bspline geometric variables.
-<<<<<<< HEAD
-                x_interp = get_normalized_span_coords(surface)
-=======
-                x_interp = np.linspace(0.0, 1.0, int(ny))
-
-                #if mesh is sin spanwise
-                s_interp = np.linspace(0.,1., int(ny))
-                #s_interp = 2/np.pi*np.arcsin(s_interp)
-                s_cp = np.linspace(1.,0, int(n_cp))
-                s_cp = 2/np.pi*np.arccos(s_cp)
-
->>>>>>> b92db8c9
-                comp = self.add_subsystem(
-                    "xshear_bsp",
-                    om.SplineComp(
-                        method="cubic",x_interp_val=s_interp, x_cp_val=s_cp, 
-                        #interp_options={"order": min(n_cp, 4)}
-                    ),
-                    promotes_inputs=["xshear_cp"],
-                    promotes_outputs=["xshear"],
-                )
-                comp.add_spline(y_cp_name="xshear_cp", y_interp_name="xshear", y_units="m")
-                bsp_inputs.append("xshear")
-                if surface.get("xshear_cp_dv", True):
-                    self.set_input_defaults("xshear_cp", val=surface["xshear_cp"], units="m")
-
-            if "yshear_cp" in surface.keys():
-                n_cp = len(surface["yshear_cp"])
-                # Add bspline components for active bspline geometric variables.
-<<<<<<< HEAD
-                x_interp = get_normalized_span_coords(surface)
-=======
-                x_interp = np.linspace(0.0, 1.0, int(ny))
-
->>>>>>> b92db8c9
-                comp = self.add_subsystem(
-                    "yshear_bsp",
-                    om.SplineComp(
-                        method="bsplines", x_interp_val=x_interp, num_cp=n_cp, interp_options={"order": min(n_cp, 4)}
-                    ),
-                    promotes_inputs=["yshear_cp"],
-                    promotes_outputs=["yshear"],
-                )
-                comp.add_spline(y_cp_name="yshear_cp", y_interp_name="yshear", y_units="m")
-                bsp_inputs.append("yshear")
-                if surface.get("yshear_cp_dv", True):
-                    self.set_input_defaults("yshear_cp", val=surface["yshear_cp"], units="m")
-
-            if "zshear_cp" in surface.keys():
-                n_cp = len(surface["zshear_cp"])
-                # Add bspline components for active bspline geometric variables.
-<<<<<<< HEAD
-                x_interp = get_normalized_span_coords(surface)
-=======
-                x_interp = np.linspace(0.0, 1.0, int(ny))
-                
->>>>>>> b92db8c9
-                comp = self.add_subsystem(
-                    "zshear_bsp",
-                    om.SplineComp(
-                        method="bsplines", x_interp_val=x_interp, num_cp=n_cp, interp_options={"order": min(n_cp, 4)}
-                    ),
-                    promotes_inputs=["zshear_cp"],
-                    promotes_outputs=["zshear"],
-                )
-                comp.add_spline(y_cp_name="zshear_cp", y_interp_name="zshear", y_units="m")
-                bsp_inputs.append("zshear")
-                if surface.get("zshear_cp_dv", True):
-                    self.set_input_defaults("zshear_cp", val=surface["zshear_cp"], units="m")
-
-            if "sweep" in surface.keys():
-                bsp_inputs.append("sweep")
-                if surface.get("sweep_dv", True):
-                    self.set_input_defaults("sweep", val=surface["sweep"], units="deg")
-
-            if "span" in surface.keys():
-                bsp_inputs.append("span")
-                if surface.get("span_dv", True):
-                    self.set_input_defaults("span", val=surface["span"], units="m")
-
-            if "dihedral" in surface.keys():
-                bsp_inputs.append("dihedral")
-                if surface.get("dihedral_dv", True):
-                    self.set_input_defaults("dihedral", val=surface["dihedral"], units="deg")
-
-            if "taper" in surface.keys():
-                bsp_inputs.append("taper")
-                if surface.get("taper_dv", True):
-                    self.set_input_defaults("taper", val=surface["taper"])
-            """
-            if "angles" in surface.keys():
-                bsp_inputs.append("angles")
-                if len(surface["angles"])==0:
-                    self.set_input_defaults("angles", val=measure_angles(surface["mesh"]))
-                else :
-                    self.set_input_defaults("angles", val=surface["angles"])
-            """
-            if "angles_cp" in surface.keys():
-                n_cp = len(surface["angles_cp"])
-                # Add bspline components for active bspline geometric variables.
-                x_interp = np.linspace(0.0, 1.0, int(ny - 1))
-
-                #if mesh is sin spanwise
-                s_interp = np.linspace(0.,1., int(ny-1))
-                #s_interp = 2/np.pi*np.arcsin(s_interp)
-                s_cp = np.linspace(1.,0, int(n_cp))
-                s_cp = 2/np.pi*np.arccos(s_cp)
-
-                comp = self.add_subsystem(
-                    "angles_bsp",
-                    om.SplineComp(
-                        method="cubic",x_interp_val=s_interp, x_cp_val=s_cp, 
-                        #interp_options={"order": min(n_cp, 4)}
-                    ),
-                    promotes_inputs=["angles_cp"],
-                    promotes_outputs=["angles"],
-                )
-                comp.add_spline(y_cp_name="angles_cp", y_interp_name="angles", y_units="deg")
-                bsp_inputs.append("angles")
-                if surface.get("angles_cp_dv", True):
-                    self.set_input_defaults("angles_cp", val=surface["angles_cp"], units="deg")
-
-            if "angles" in surface.keys():
-                bsp_inputs.append("angles")
-                self.set_input_defaults("angles", val=surface["angles"])
-
-
-
-            self.add_subsystem(
-                "mesh", GeometryMesh(surface=surface), promotes_inputs=bsp_inputs, promotes_outputs=["mesh"]
-            )
+import numpy as np
+
+import openmdao.api as om
+from openaerostruct.utils.check_surface_dict import check_surface_dict_keys
+from openaerostruct.utils.interpolation import get_normalized_span_coords
+
+
+class Geometry(om.Group):
+    """
+    Group that contains all components needed for any type of OAS problem.
+
+    Because we use this general group, there's some logic to figure out which
+    components to add and which connections to make.
+    This is especially true for all of the geometric manipulation types, such
+    as twist, sweep, etc., in that we handle the creation of these parameters
+    differently if the user wants to have them vary in the optimization problem.
+    """
+
+    def initialize(self):
+        self.options.declare("surface", types=dict)
+        self.options.declare("DVGeo", default=None)
+        self.options.declare("connect_geom_DVs", default=True)
+        # The option "connect_geom_DVs" is no longer necessary, but we still keep it to be backward compatible.
+
+    def setup(self):
+        surface = self.options["surface"]
+
+        # key validation of the surface dict
+        check_surface_dict_keys(surface)
+
+        # Get the surface name and create a group to contain components
+        # only for this surface
+
+        if self.options["DVGeo"]:
+            from openaerostruct.geometry.ffd_component import GeometryMesh
+
+            self.set_input_defaults("shape", val=np.zeros((surface["mx"], surface["my"])), units="m")
+
+            if "t_over_c_cp" in surface.keys():
+                n_cp = len(surface["t_over_c_cp"])
+                # Add bspline components for active bspline geometric variables.
+                x_interp = get_normalized_span_coords(surface, mid_panel=True)
+                comp = self.add_subsystem(
+                    "t_over_c_bsp",
+                    om.SplineComp(
+                        method="bsplines", x_interp_val=x_interp, num_cp=n_cp, interp_options={"order": min(n_cp, 4)}
+                    ),
+                    promotes_inputs=["t_over_c_cp"],
+                    promotes_outputs=["t_over_c"],
+                )
+                comp.add_spline(y_cp_name="t_over_c_cp", y_interp_name="t_over_c")
+                if surface.get("t_over_c_cp_dv", True):
+                    self.set_input_defaults("t_over_c_cp", val=surface["t_over_c_cp"])
+
+            self.add_subsystem(
+                "mesh",
+                GeometryMesh(surface=surface, DVGeo=self.options["DVGeo"]),
+                promotes_inputs=["shape"],
+                promotes_outputs=["mesh"],
+            )
+
+        else:
+            from openaerostruct.geometry.geometry_mesh import GeometryMesh
+
+            bsp_inputs = []
+
+            if "twist_cp" in surface.keys():
+                n_cp = len(surface["twist_cp"])
+                # Add bspline components for active bspline geometric variables.
+                x_interp = get_normalized_span_coords(surface)
+                comp = self.add_subsystem(
+                    "twist_bsp",
+                    om.SplineComp(
+                        method="bsplines", x_interp_val=x_interp, num_cp=n_cp, interp_options={"order": min(n_cp, 4)}
+                    ),
+                    promotes_inputs=["twist_cp"],
+                    promotes_outputs=["twist"],
+                )
+                comp.add_spline(y_cp_name="twist_cp", y_interp_name="twist", y_units="deg")
+                bsp_inputs.append("twist")
+
+                # Since default assumption is that we want tail rotation as a design variable, add this to allow for trimmed drag polar where the tail rotation should not be a design variable
+                if surface.get("twist_cp_dv", True):
+                    self.set_input_defaults("twist_cp", val=surface["twist_cp"], units="deg")
+
+            if "chord_cp" in surface.keys():
+                n_cp = len(surface["chord_cp"])
+                # Add bspline components for active bspline geometric variables.
+                x_interp = get_normalized_span_coords(surface)
+                comp = self.add_subsystem(
+                    "chord_bsp",
+                    om.SplineComp(
+                        method="bsplines", x_interp_val=x_interp, num_cp=n_cp, interp_options={"order": min(n_cp, 4)}
+                    ),
+                    promotes_inputs=["chord_cp"],
+                    promotes_outputs=["chord"],
+                )
+                comp.add_spline(y_cp_name="chord_cp", y_interp_name="chord", y_units=None)
+                bsp_inputs.append("chord")
+                if surface.get("chord_cp_dv", True):
+                    self.set_input_defaults("chord_cp", val=surface["chord_cp"], units=None)
+
+            if "t_over_c_cp" in surface.keys():
+                n_cp = len(surface["t_over_c_cp"])
+                # Add bspline components for active bspline geometric variables.
+                x_interp = get_normalized_span_coords(surface, mid_panel=True)
+                comp = self.add_subsystem(
+                    "t_over_c_bsp",
+                    om.SplineComp(
+                        method="bsplines", x_interp_val=x_interp, num_cp=n_cp, interp_options={"order": min(n_cp, 4)}
+                    ),
+                    promotes_inputs=["t_over_c_cp"],
+                    promotes_outputs=["t_over_c"],
+                )
+                comp.add_spline(y_cp_name="t_over_c_cp", y_interp_name="t_over_c")
+                if surface.get("t_over_c_cp_dv", True):
+                    self.set_input_defaults("t_over_c_cp", val=surface["t_over_c_cp"])
+
+            if "xshear_cp" in surface.keys():
+                n_cp = len(surface["xshear_cp"])
+                # Add bspline components for active bspline geometric variables.
+                x_interp = get_normalized_span_coords(surface)
+                comp = self.add_subsystem(
+                    "xshear_bsp",
+                    om.SplineComp(
+                        method="bsplines", x_interp_val=x_interp, num_cp=n_cp, interp_options={"order": min(n_cp, 4)}
+                    ),
+                    promotes_inputs=["xshear_cp"],
+                    promotes_outputs=["xshear"],
+                )
+                comp.add_spline(y_cp_name="xshear_cp", y_interp_name="xshear", y_units="m")
+                bsp_inputs.append("xshear")
+                if surface.get("xshear_cp_dv", True):
+                    self.set_input_defaults("xshear_cp", val=surface["xshear_cp"], units="m")
+
+            if "yshear_cp" in surface.keys():
+                n_cp = len(surface["yshear_cp"])
+                # Add bspline components for active bspline geometric variables.
+                x_interp = get_normalized_span_coords(surface)
+                comp = self.add_subsystem(
+                    "yshear_bsp",
+                    om.SplineComp(
+                        method="bsplines", x_interp_val=x_interp, num_cp=n_cp, interp_options={"order": min(n_cp, 4)}
+                    ),
+                    promotes_inputs=["yshear_cp"],
+                    promotes_outputs=["yshear"],
+                )
+                comp.add_spline(y_cp_name="yshear_cp", y_interp_name="yshear", y_units="m")
+                bsp_inputs.append("yshear")
+                if surface.get("yshear_cp_dv", True):
+                    self.set_input_defaults("yshear_cp", val=surface["yshear_cp"], units="m")
+
+            if "zshear_cp" in surface.keys():
+                n_cp = len(surface["zshear_cp"])
+                # Add bspline components for active bspline geometric variables.
+                x_interp = get_normalized_span_coords(surface)
+                comp = self.add_subsystem(
+                    "zshear_bsp",
+                    om.SplineComp(
+                        method="bsplines", x_interp_val=x_interp, num_cp=n_cp, interp_options={"order": min(n_cp, 4)}
+                    ),
+                    promotes_inputs=["zshear_cp"],
+                    promotes_outputs=["zshear"],
+                )
+                comp.add_spline(y_cp_name="zshear_cp", y_interp_name="zshear", y_units="m")
+                bsp_inputs.append("zshear")
+                if surface.get("zshear_cp_dv", True):
+                    self.set_input_defaults("zshear_cp", val=surface["zshear_cp"], units="m")
+
+            if "sweep" in surface.keys():
+                bsp_inputs.append("sweep")
+                if surface.get("sweep_dv", True):
+                    self.set_input_defaults("sweep", val=surface["sweep"], units="deg")
+
+            if "span" in surface.keys():
+                bsp_inputs.append("span")
+                if surface.get("span_dv", True):
+                    self.set_input_defaults("span", val=surface["span"], units="m")
+
+            if "dihedral" in surface.keys():
+                bsp_inputs.append("dihedral")
+                if surface.get("dihedral_dv", True):
+                    self.set_input_defaults("dihedral", val=surface["dihedral"], units="deg")
+
+            if "taper" in surface.keys():
+                bsp_inputs.append("taper")
+                if surface.get("taper_dv", True):
+                    self.set_input_defaults("taper", val=surface["taper"])
+
+            if "angles" in surface.keys():
+                bsp_inputs.append("angles")
+                self.set_input_defaults("angles", val=surface["angles"])
+
+
+
+            if "angles" in surface.keys():
+                bsp_inputs.append("angles")
+                self.set_input_defaults("angles", val=surface["angles"])
+
+
+
+            self.add_subsystem(
+                "mesh", GeometryMesh(surface=surface), promotes_inputs=bsp_inputs, promotes_outputs=["mesh"]
+            )